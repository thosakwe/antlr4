/*
 * [The "BSD license"]
 *  Copyright (c) 2012 Terence Parr
 *  Copyright (c) 2012 Sam Harwell
 *  All rights reserved.
 *
 *  Redistribution and use in source and binary forms, with or without
 *  modification, are permitted provided that the following conditions
 *  are met:
 *
 *  1. Redistributions of source code must retain the above copyright
 *     notice, this list of conditions and the following disclaimer.
 *  2. Redistributions in binary form must reproduce the above copyright
 *     notice, this list of conditions and the following disclaimer in the
 *     documentation and/or other materials provided with the distribution.
 *  3. The name of the author may not be used to endorse or promote products
 *     derived from this software without specific prior written permission.
 *
 *  THIS SOFTWARE IS PROVIDED BY THE AUTHOR ``AS IS'' AND ANY EXPRESS OR
 *  IMPLIED WARRANTIES, INCLUDING, BUT NOT LIMITED TO, THE IMPLIED WARRANTIES
 *  OF MERCHANTABILITY AND FITNESS FOR A PARTICULAR PURPOSE ARE DISCLAIMED.
 *  IN NO EVENT SHALL THE AUTHOR BE LIABLE FOR ANY DIRECT, INDIRECT,
 *  INCIDENTAL, SPECIAL, EXEMPLARY, OR CONSEQUENTIAL DAMAGES (INCLUDING, BUT
 *  NOT LIMITED TO, PROCUREMENT OF SUBSTITUTE GOODS OR SERVICES; LOSS OF USE,
 *  DATA, OR PROFITS; OR BUSINESS INTERRUPTION) HOWEVER CAUSED AND ON ANY
 *  THEORY OF LIABILITY, WHETHER IN CONTRACT, STRICT LIABILITY, OR TORT
 *  (INCLUDING NEGLIGENCE OR OTHERWISE) ARISING IN ANY WAY OUT OF THE USE OF
 *  THIS SOFTWARE, EVEN IF ADVISED OF THE POSSIBILITY OF SUCH DAMAGE.
 */
package org.antlr.v4.tool;

import org.antlr.v4.Tool;
import org.antlr.v4.runtime.Lexer;

/**
 * A complex enumeration of all the error messages that the tool can issue.
 * <p>
 * When adding error messages, also add a description of the message to the
 * Wiki with a location under the Wiki page
 * <a href="http://www.antlr.org/wiki/display/ANTLR4/Errors+Reported+by+the+ANTLR+Tool">Errors Reported by the ANTLR Tool</a>.
 *
 * @author Jim Idle &lt;jimi@temporal-wave.com&gt;, Terence Parr
 * @since 4.0
 */
public enum ErrorType {
	/*
	 * Tool errors
	 */

	/**
	 * Compiler Error 1.
	 *
	 * <p>cannot write file <em>filename</em>: <em>reason</em></p>
	 */
	CANNOT_WRITE_FILE(1, "cannot write file <arg>: <arg2>", ErrorSeverity.ERROR),
	/**
	 * Compiler Error 2.
	 *
	 * <p>unknown command-line option <em>option</em></p>
	 */
	INVALID_CMDLINE_ARG(2, "unknown command-line option <arg>", ErrorSeverity.ERROR),
	/**
	 * Compiler Error 3.
	 *
	 * <p>cannot find tokens file <em>filename</em></p>
	 */
	CANNOT_FIND_TOKENS_FILE_GIVEN_ON_CMDLINE(3, "cannot find tokens file <arg> given for <arg2>", ErrorSeverity.ERROR),
	/**
	 * Compiler Error 4.
	 *
	 * <p>cannot find tokens file <em>filename</em>: <em>reason</em></p>
	 */
	ERROR_READING_TOKENS_FILE(4, "error reading tokens file <arg>: <arg2>", ErrorSeverity.ERROR),
	/**
	 * Compiler Error 5.
	 *
	 * <p>directory not found: <em>directory</em></p>
	 */
	DIR_NOT_FOUND(5, "directory not found: <arg>", ErrorSeverity.ERROR),
	/**
	 * Compiler Error 6.
	 *
	 * <p>output directory is a file: <em>filename</em></p>
	 */
	OUTPUT_DIR_IS_FILE(6, "output directory is a file: <arg>", ErrorSeverity.ERROR),
	/**
	 * Compiler Error 7.
	 *
	 * <p>cannot find or open file: <em>filename</em></p>
	 */
	CANNOT_OPEN_FILE(7, "cannot find or open file: <arg><if(exception&&verbose)>; reason: <exception><endif>", ErrorSeverity.ERROR),
	/**
	 * Compiler Error 8.
	 *
	 * <p>
	 * grammar name <em>name</em> and file name <em>filename</em> differ</p>
	 */
	FILE_AND_GRAMMAR_NAME_DIFFER(8, "grammar name <arg> and file name <arg2> differ", ErrorSeverity.ERROR),
	/**
	 * Compiler Error 9.
	 *
	 * <p>invalid {@code -Dname=value} syntax: <em>syntax</em></p>
	 */
	BAD_OPTION_SET_SYNTAX(9, "invalid -Dname=value syntax: <arg>", ErrorSeverity.ERROR),
	/**
	 * Compiler Error 10.
	 *
	 * <p>warning treated as error</p>
	 */
	WARNING_TREATED_AS_ERROR(10, "warning treated as error", ErrorSeverity.ERROR_ONE_OFF),
	/**
	 * Compiler Error 11.
	 *
	 * <p>cannot find tokens file <em>filename</em>: <em>reason</em></p>
	 */
	ERROR_READING_IMPORTED_GRAMMAR(11, "error reading imported grammar <arg> referenced in <arg2>", ErrorSeverity.ERROR),

	/**
	 * Compiler Error 20.
	 *
	 * <p>internal error: <em>message</em></p>
	 */
	INTERNAL_ERROR(20, "internal error: <arg> <arg2><if(exception&&verbose)>: <exception>" +
				   "<stackTrace; separator=\"\\n\"><endif>", ErrorSeverity.ERROR),
	/**
	 * Compiler Error 21.
	 *
	 * <p>.tokens file syntax error <em>filename</em>: <em>message</em></p>
	 */
	TOKENS_FILE_SYNTAX_ERROR(21, ".tokens file syntax error <arg>:<arg2>", ErrorSeverity.ERROR),
	/**
	 * Compiler Warning 22.
	 *
	 * <p>template error: <em>message</em></p>
	 */
	STRING_TEMPLATE_WARNING(22, "template error: <arg> <arg2><if(exception&&verbose)>: <exception>" +
				   "<stackTrace; separator=\"\\n\"><endif>", ErrorSeverity.WARNING),

	/*
	 * Code generation errors
	 */

	/**
	 * Compiler Error 30.
	 *
	 * <p>can't find code generation templates: <em>group</em></p>
	 */
	MISSING_CODE_GEN_TEMPLATES(30, "can't find code generation templates: <arg>", ErrorSeverity.ERROR),
	/**
	 * Compiler Error 31.
	 *
	 * <p>
	 * ANTLR cannot generate <em>language</em> code as of version
	 * <em>version</em></p>
	 */
	CANNOT_CREATE_TARGET_GENERATOR(31, "ANTLR cannot generate <arg> code as of version "+ Tool.VERSION, ErrorSeverity.ERROR_ONE_OFF),
	/**
	 * Compiler Error 32.
	 *
	 * <p>
	 * code generation template <em>template</em> has missing, misnamed, or
	 * incomplete arg list; missing <em>field</em></p>
	 */
	CODE_TEMPLATE_ARG_ISSUE(32, "code generation template <arg> has missing, misnamed, or incomplete arg list; missing <arg2>", ErrorSeverity.ERROR),
	/**
	 * Compiler Error 33.
	 *
	 * <p>missing code generation template <em>template</em></p>
	 */
	CODE_GEN_TEMPLATES_INCOMPLETE(33, "missing code generation template <arg>", ErrorSeverity.ERROR),
	/**
	 * Compiler Error 34.
	 *
	 * <p>
	 * no mapping to template name for output model class <em>class</em></p>
	 */
	NO_MODEL_TO_TEMPLATE_MAPPING(34, "no mapping to template name for output model class <arg>", ErrorSeverity.ERROR),
    /**
   	 * Compiler Error 35.
   	 *
   	 * <p>templates/target and tool aren't compatible</p>
   	 */
   	INCOMPATIBLE_TOOL_AND_TEMPLATES(35, "<arg3> code generation target requires ANTLR <arg2>; it can't be loaded by the current ANTLR <arg>", ErrorSeverity.ERROR),

	/*
	 * Grammar errors
	 */

	/**
	 * Compiler Error 50.
	 *
	 * <p>syntax error: <em>message</em></p>
	 */
	SYNTAX_ERROR(50, "syntax error: <arg>", ErrorSeverity.ERROR),
	/**
	 * Compiler Error 51.
	 *
	 * <p>rule <em>rule</em> redefinition; previous at line <em>line</em></p>
	 */
	RULE_REDEFINITION(51, "rule <arg> redefinition; previous at line <arg2>", ErrorSeverity.ERROR),
	/**
	 * Compiler Error 52.
	 *
	 * <p>lexer rule <em>rule</em> not allowed in parser</p>
	 */
	LEXER_RULES_NOT_ALLOWED(52, "lexer rule <arg> not allowed in parser", ErrorSeverity.ERROR),
	/**
	 * Compiler Error 53.
	 *
	 * <p>parser rule <em>rule</em> not allowed in lexer</p>
	 */
	PARSER_RULES_NOT_ALLOWED(53, "parser rule <arg> not allowed in lexer", ErrorSeverity.ERROR),
	/**
	 * Compiler Error 54.
	 *
	 * <p>
	 * repeated grammar prequel spec ({@code options}, {@code tokens}, or
	 * {@code import}); please merge</p>
	 */
    REPEATED_PREQUEL(54, "repeated grammar prequel spec (options, tokens, or import); please merge", ErrorSeverity.ERROR),
	/**
	 * Compiler Error 56.
	 *
	 * <p>reference to undefined rule: <em>rule</em></p>
	 *
	 * @see #PARSER_RULE_REF_IN_LEXER_RULE
	 */
	UNDEFINED_RULE_REF(56, "reference to undefined rule: <arg>", ErrorSeverity.ERROR),
	/**
	 * Compiler Error 57.
	 *
	 * <p>
	 * reference to undefined rule <em>rule</em> in non-local ref
	 * <em>reference</em></p>
	 */
	UNDEFINED_RULE_IN_NONLOCAL_REF(57, "reference to undefined rule <arg> in non-local ref <arg3>", ErrorSeverity.ERROR),
	/**
	 * Compiler Error 60.
	 *
	 * <p>token names must start with an uppercase letter: <em>name</em></p>
	 */
    TOKEN_NAMES_MUST_START_UPPER(60, "token names must start with an uppercase letter: <arg>", ErrorSeverity.ERROR),
	/**
	 * Compiler Error 63.
	 *
	 * <p>
	 * unknown attribute reference <em>attribute</em> in
	 * <em>expression</em></p>
	 */
	UNKNOWN_SIMPLE_ATTRIBUTE(63, "unknown attribute reference <arg> in <arg2>", ErrorSeverity.ERROR),
	/**
	 * Compiler Error 64.
	 *
	 * <p>
	 * parameter <em>parameter</em> of rule <em>rule</em> is not accessible
	 * in this scope: <em>expression</em></p>
	 */
	INVALID_RULE_PARAMETER_REF(64, "parameter <arg> of rule <arg2> is not accessible in this scope: <arg3>", ErrorSeverity.ERROR),
	/**
	 * Compiler Error 65.
	 *
	 * <p>
	 * unknown attribute <em>attribute</em> for rule <em>rule</em> in
	 * <em>expression</em></p>
	 */
	UNKNOWN_RULE_ATTRIBUTE(65, "unknown attribute <arg> for rule <arg2> in <arg3>", ErrorSeverity.ERROR),
	/**
	 * Compiler Error 66.
	 *
	 * <p>
	 * attribute <em>attribute</em> isn't a valid property in
	 * <em>expression</em></p>
	 */
    UNKNOWN_ATTRIBUTE_IN_SCOPE(66, "attribute <arg> isn't a valid property in <arg2>", ErrorSeverity.ERROR),
	/**
	 * Compiler Error 67.
	 *
	 * <p>
	 * missing attribute access on rule reference <em>rule</em> in
	 * <em>expression</em></p>
	 */
	ISOLATED_RULE_REF(67, "missing attribute access on rule reference <arg> in <arg2>", ErrorSeverity.ERROR),
	/**
	 * Compiler Error 69.
	 *
	 * <p>label <em>label</em> conflicts with rule with same name</p>
	 */
	LABEL_CONFLICTS_WITH_RULE(69, "label <arg> conflicts with rule with same name", ErrorSeverity.ERROR),
	/**
	 * Compiler Error 70.
	 *
	 * <p>label <em>label</em> conflicts with token with same name</p>
	 */
	LABEL_CONFLICTS_WITH_TOKEN(70, "label <arg> conflicts with token with same name", ErrorSeverity.ERROR),
	/**
	 * Compiler Error 72.
	 *
	 * <p>label <em>label</em> conflicts with parameter with same name</p>
	 */
	LABEL_CONFLICTS_WITH_ARG(72, "label <arg> conflicts with parameter with same name", ErrorSeverity.ERROR),
	/**
	 * Compiler Error 73.
	 *
	 * <p>label <em>label</em> conflicts with return value with same name</p>
	 */
	LABEL_CONFLICTS_WITH_RETVAL(73, "label <arg> conflicts with return value with same name", ErrorSeverity.ERROR),
	/**
	 * Compiler Error 74.
	 *
	 * <p>label <em>label</em> conflicts with local with same name</p>
	 */
	LABEL_CONFLICTS_WITH_LOCAL(74, "label <arg> conflicts with local with same name", ErrorSeverity.ERROR),
	/**
	 * Compiler Error 75.
	 *
	 * <p>
	 * label <em>label</em> type mismatch with previous definition:
	 * <em>message</em></p>
	 */
	LABEL_TYPE_CONFLICT(75, "label <arg> type mismatch with previous definition: <arg2>", ErrorSeverity.ERROR),
	/**
	 * Compiler Error 76.
	 *
	 * <p>
	 * return value <em>name</em> conflicts with parameter with same name</p>
	 */
	RETVAL_CONFLICTS_WITH_ARG(76, "return value <arg> conflicts with parameter with same name", ErrorSeverity.ERROR),
	/**
	 * Compiler Error 79.
	 *
	 * <p>missing argument(s) on rule reference: <em>rule</em></p>
	 */
	MISSING_RULE_ARGS(79, "missing argument(s) on rule reference: <arg>", ErrorSeverity.ERROR),
	/**
	 * Compiler Error 80.
	 *
	 * <p>rule <em>rule</em> has no defined parameters</p>
	 */
	RULE_HAS_NO_ARGS(80, "rule <arg> has no defined parameters", ErrorSeverity.ERROR),
	/**
	 * Compiler Warning 83.
	 *
	 * <p>unsupported option <em>option</em></p>
	 */
	ILLEGAL_OPTION(83, "unsupported option <arg>", ErrorSeverity.WARNING),
	/**
	 * Compiler Warning 84.
	 *
	 * <p>unsupported option value <em>name</em>=<em>value</em></p>
	 */
	ILLEGAL_OPTION_VALUE(84, "unsupported option value <arg>=<arg2>", ErrorSeverity.WARNING),
	/**
	 * Compiler Error 94.
	 *
	 * <p>redefinition of <em>action</em> action</p>
	 */
    ACTION_REDEFINITION(94, "redefinition of <arg> action", ErrorSeverity.ERROR),
	/**
	 * Compiler Error 99.
	 *
	 * <p>This error may take any of the following forms.</p>
	 *
	 * <ul>
	 * <li>grammar <em>grammar</em> has no rules</li>
	 * <li>implicitly generated grammar <em>grammar</em> has no rules</li>
	 * </ul>
	 */
	NO_RULES(99, "<if(arg2.implicitLexerOwner)>implicitly generated <endif>grammar <arg> has no rules", ErrorSeverity.ERROR),
	/**
	 * Compiler Error 105.
	 *
	 * <p>
	 * reference to undefined grammar in rule reference:
	 * <em>grammar</em>.<em>rule</em></p>
	 */
	NO_SUCH_GRAMMAR_SCOPE(105, "reference to undefined grammar in rule reference: <arg>.<arg2>", ErrorSeverity.ERROR),
	/**
	 * Compiler Error 106.
	 *
	 * <p>rule <em>rule</em> is not defined in grammar <em>grammar</em></p>
	 */
	NO_SUCH_RULE_IN_SCOPE(106, "rule <arg2> is not defined in grammar <arg>", ErrorSeverity.ERROR),
	/**
	 * Compiler Warning 108.
	 *
	 * <p>token name <em>Token</em> is already defined</p>
	 */
	TOKEN_NAME_REASSIGNMENT(108, "token name <arg> is already defined", ErrorSeverity.WARNING),
	/**
	 * Compiler Warning 109.
	 *
	 * <p>options ignored in imported grammar <em>grammar</em></p>
	 */
	OPTIONS_IN_DELEGATE(109, "options ignored in imported grammar <arg>", ErrorSeverity.WARNING),
	/**
	 * Compiler Error 110.
	 *
	 * <p>
	 * can't find or load grammar <em>grammar</em> from
	 * <em>filename</em></p>
	 */
	CANNOT_FIND_IMPORTED_GRAMMAR(110, "can't find or load grammar <arg>", ErrorSeverity.ERROR),
	/**
	 * Compiler Error 111.
	 *
	 * <p>
	 * <em>grammartype</em> grammar <em>grammar1</em> cannot import
	 * <em>grammartype</em> grammar <em>grammar2</em></p>
	 */
	INVALID_IMPORT(111, "<arg.typeString> grammar <arg.name> cannot import <arg2.typeString> grammar <arg2.name>", ErrorSeverity.ERROR),
	/**
	 * Compiler Error 113.
	 *
	 * <p>
	 * <em>grammartype</em> grammar <em>grammar1</em> and imported
	 * <em>grammartype</em> grammar <em>grammar2</em> both generate
	 * <em>recognizer</em></p>
	 */
	IMPORT_NAME_CLASH(113, "<arg.typeString> grammar <arg.name> and imported <arg2.typeString> grammar <arg2.name> both generate <arg2.recognizerName>", ErrorSeverity.ERROR),
	/**
	 * Compiler Error 160.
	 *
	 * <p>cannot find tokens file <em>filename</em></p>
	 */
	CANNOT_FIND_TOKENS_FILE_REFD_IN_GRAMMAR(160, "cannot find tokens file <arg>", ErrorSeverity.ERROR),
	/**
	 * Compiler Warning 118.
	 *
	 * <p>
	 * all operators of alt <em>alt</em> of left-recursive rule must have same
	 * associativity</p>
	 *
	 * @deprecated This warning is no longer applicable with the current syntax for specifying associativity.
	 */
	@Deprecated
	ALL_OPS_NEED_SAME_ASSOC(118, "all operators of alt <arg> of left-recursive rule must have same associativity", ErrorSeverity.WARNING),
	/**
	 * Compiler Error 119.
	 *
	 * <p>
	 * The following sets of rules are mutually left-recursive
	 * <em>[rules]</em></p>
	 */
	LEFT_RECURSION_CYCLES(119, "The following sets of rules are mutually left-recursive <arg:{c| [<c:{r|<r.name>}; separator=\", \">]}; separator=\" and \">", ErrorSeverity.ERROR),
	/**
	 * Compiler Error 120.
	 *
	 * <p>lexical modes are only allowed in lexer grammars</p>
	 */
	MODE_NOT_IN_LEXER(120, "lexical modes are only allowed in lexer grammars", ErrorSeverity.ERROR),
	/**
	 * Compiler Error 121.
	 *
	 * <p>cannot find an attribute name in attribute declaration</p>
	 */
	CANNOT_FIND_ATTRIBUTE_NAME_IN_DECL(121, "cannot find an attribute name in attribute declaration", ErrorSeverity.ERROR),
	/**
	 * Compiler Error 122.
	 *
	 * <p>rule <em>rule</em>: must label all alternatives or none</p>
	 */
	RULE_WITH_TOO_FEW_ALT_LABELS(122, "rule <arg>: must label all alternatives or none", ErrorSeverity.ERROR),
	/**
	 * Compiler Error 123.
	 *
	 * <p>
	 * rule alt label <em>label</em> redefined in rule <em>rule1</em>,
	 * originally in rule <em>rule2</em></p>
	 */
	ALT_LABEL_REDEF(123, "rule alt label <arg> redefined in rule <arg2>, originally in rule <arg3>", ErrorSeverity.ERROR),
	/**
	 * Compiler Error 124.
	 *
	 * <p>
	 * rule alt label <em>label</em> conflicts with rule <em>rule</em></p>
	 */
	ALT_LABEL_CONFLICTS_WITH_RULE(124, "rule alt label <arg> conflicts with rule <arg2>", ErrorSeverity.ERROR),
	/**
	 * Compiler Warning 125.
	 *
	 * <p>implicit definition of token <em>Token</em> in parser</p>
	 */
	IMPLICIT_TOKEN_DEFINITION(125, "implicit definition of token <arg> in parser", ErrorSeverity.WARNING),
	/**
	 * Compiler Error 126.
	 *
	 * <p>
	 * cannot create implicit token for string literal in non-combined grammar:
	 * <em>literal</em></p>
	 */
	IMPLICIT_STRING_DEFINITION(126, "cannot create implicit token for string literal in non-combined grammar: <arg>", ErrorSeverity.ERROR),
	/**
	 * Compiler Error 128.
	 *
	 * <p>
	 * attribute references not allowed in lexer actions:
	 * <em>expression</em></p>
	 */
	ATTRIBUTE_IN_LEXER_ACTION(128, "attribute references not allowed in lexer actions: $<arg>", ErrorSeverity.ERROR),
	/**
	 * Compiler Error 130.
	 *
	 * <p>label <em>label</em> assigned to a block which is not a set</p>
	 */
	LABEL_BLOCK_NOT_A_SET(130, "label <arg> assigned to a block which is not a set", ErrorSeverity.ERROR),
	/**
	 * Compiler Warning 131.
	 *
	 * <p>This warning may take any of the following forms.</p>
	 *
	 * <ul>
	 * <li>greedy block {@code ()*} contains wildcard; the non-greedy syntax {@code ()*?} may be preferred</li>
	 * <li>greedy block {@code ()+} contains wildcard; the non-greedy syntax {@code ()+?} may be preferred</li>
	 * </ul>
	 */
	EXPECTED_NON_GREEDY_WILDCARD_BLOCK(131, "greedy block ()<arg> contains wildcard; the non-greedy syntax ()<arg>? may be preferred", ErrorSeverity.WARNING),
	/**
	 * Compiler Error 132.
	 *
	 * <p>
	 * action in lexer rule <em>rule</em> must be last element of single
	 * outermost alt</p>
	 *
	 * @deprecated This error is no longer issued by ANTLR 4.2.
	 */
	@Deprecated
	LEXER_ACTION_PLACEMENT_ISSUE(132, "action in lexer rule <arg> must be last element of single outermost alt", ErrorSeverity.ERROR),
	/**
	 * Compiler Error 133.
	 *
	 * <p>
	 * {@code ->command} in lexer rule <em>rule</em> must be last element of
	 * single outermost alt</p>
	 */
	LEXER_COMMAND_PLACEMENT_ISSUE(133, "->command in lexer rule <arg> must be last element of single outermost alt", ErrorSeverity.ERROR),
	/**
	 * Compiler Error 134.
	 *
	 * <p>
	 * symbol <em>symbol</em> conflicts with generated code in target language
	 * or runtime</p>
	 *
	 * <p>
	 * Note: This error has the same number as the unrelated error
	 * {@link #UNSUPPORTED_REFERENCE_IN_LEXER_SET}.</p>
	 */
	USE_OF_BAD_WORD(134, "symbol <arg> conflicts with generated code in target language or runtime", ErrorSeverity.ERROR),
	/**
	 * Compiler Error 134.
	 *
	 * <p>rule reference <em>rule</em> is not currently supported in a set</p>
	 *
	 * <p>
	 * Note: This error has the same number as the unrelated error
	 * {@link #USE_OF_BAD_WORD}.</p>
	 */
	UNSUPPORTED_REFERENCE_IN_LEXER_SET(134, "rule reference <arg> is not currently supported in a set", ErrorSeverity.ERROR),
	/**
	 * Compiler Error 135.
	 *
	 * <p>cannot assign a value to list label <em>label</em></p>
	 */
	ASSIGNMENT_TO_LIST_LABEL(135, "cannot assign a value to list label <arg>", ErrorSeverity.ERROR),
	/**
	 * Compiler Error 136.
	 *
	 * <p>return value <em>name</em> conflicts with rule with same name</p>
	 */
	RETVAL_CONFLICTS_WITH_RULE(136, "return value <arg> conflicts with rule with same name", ErrorSeverity.ERROR),
	/**
	 * Compiler Error 137.
	 *
	 * <p>return value <em>name</em> conflicts with token with same name</p>
	 */
	RETVAL_CONFLICTS_WITH_TOKEN(137, "return value <arg> conflicts with token with same name", ErrorSeverity.ERROR),
	/**
	 * Compiler Error 138.
	 *
	 * <p>parameter <em>parameter</em> conflicts with rule with same name</p>
	 */
	ARG_CONFLICTS_WITH_RULE(138, "parameter <arg> conflicts with rule with same name", ErrorSeverity.ERROR),
	/**
	 * Compiler Error 139.
	 *
	 * <p>parameter <em>parameter</em> conflicts with token with same name</p>
	 */
	ARG_CONFLICTS_WITH_TOKEN(139, "parameter <arg> conflicts with token with same name", ErrorSeverity.ERROR),
	/**
	 * Compiler Error 140.
	 *
	 * <p>local <em>local</em> conflicts with rule with same name</p>
	 */
	LOCAL_CONFLICTS_WITH_RULE(140, "local <arg> conflicts with rule with same name", ErrorSeverity.ERROR),
	/**
	 * Compiler Error 141.
	 *
	 * <p>local <em>local</em> conflicts with rule token same name</p>
	 */
	LOCAL_CONFLICTS_WITH_TOKEN(141, "local <arg> conflicts with rule token same name", ErrorSeverity.ERROR),
	/**
	 * Compiler Error 142.
	 *
	 * <p>local <em>local</em> conflicts with parameter with same name</p>
	 */
	LOCAL_CONFLICTS_WITH_ARG(142, "local <arg> conflicts with parameter with same name", ErrorSeverity.ERROR),
	/**
	 * Compiler Error 143.
	 *
	 * <p>local <em>local</em> conflicts with return value with same name</p>
	 */
	LOCAL_CONFLICTS_WITH_RETVAL(143, "local <arg> conflicts with return value with same name", ErrorSeverity.ERROR),
	/**
	 * Compiler Error 144.
	 *
	 * <p>
	 * multi-character literals are not allowed in lexer sets:
	 * <em>literal</em></p>
	 */
	INVALID_LITERAL_IN_LEXER_SET(144, "multi-character literals are not allowed in lexer sets: <arg>", ErrorSeverity.ERROR),
	/**
	 * Compiler Error 145.
	 *
	 * <p>
	 * lexer mode <em>mode</em> must contain at least one non-fragment
	 * rule</p>
	 *
	 * <p>
	 * Every lexer mode must contain at least one rule which is not declared
	 * with the {@code fragment} modifier.</p>
	 */
	MODE_WITHOUT_RULES(145, "lexer mode <arg> must contain at least one non-fragment rule", ErrorSeverity.ERROR),
	/**
	 * Compiler Warning 146.
	 *
	 * <p>non-fragment lexer rule <em>rule</em> can match the empty string</p>
	 *
	 * <p>All non-fragment lexer rules must match at least one character.</p>
	 *
	 * <p>The following example shows this error.</p>
	 *
	 * <pre>
	 * Whitespace : [ \t]+;  // ok
	 * Whitespace : [ \t];   // ok
	 *
	 * fragment WS : [ \t]*; // ok
	 *
	 * Whitespace : [ \t]*;  // error 146
	 * </pre>
	 */
	EPSILON_TOKEN(146, "non-fragment lexer rule <arg> can match the empty string", ErrorSeverity.WARNING),
	/**
	 * Compiler Error 147.
	 *
	 * <p>
	 * left recursive rule <em>rule</em> must contain an alternative which is
	 * not left recursive</p>
	 *
	 * <p>Left-recursive rules must contain at least one alternative which is not
	 * left recursive.</p>
	 *
	 * <p>The following rule produces this error.</p>
	 *
	 * <pre>
	 * // error 147:
	 * a : a ID
	 *   | a INT
	 *   ;
	 * </pre>
	 */
	NO_NON_LR_ALTS(147, "left recursive rule <arg> must contain an alternative which is not left recursive", ErrorSeverity.ERROR),
	/**
	 * Compiler Error 148.
	 *
	 * <p>
	 * left recursive rule <em>rule</em> contains a left recursive alternative
	 * which can be followed by the empty string</p>
	 *
	 * <p>In left-recursive rules, all left-recursive alternatives must match at
	 * least one symbol following the recursive rule invocation.</p>
	 *
	 * <p>The following rule produces this error.</p>
	 *
	 * <pre>
	 * a : ID    // ok        (alternative is not left recursive)
	 *   | a INT // ok        (a must be follow by INT)
	 *   | a ID? // error 148 (the ID following a is optional)
	 *   ;
	 * </pre>
	 */
	EPSILON_LR_FOLLOW(148, "left recursive rule <arg> contains a left recursive alternative which can be followed by the empty string", ErrorSeverity.ERROR),
	/**
	 * Compiler Error 149.
	 *
	 * <p>
	 * lexer command <em>command</em> does not exist or is not supported by
	 * the current target</p>
	 *
	 * <p>Each lexer command requires an explicit implementation in the target
	 * templates. This error indicates that the command was incorrectly written
	 * or is not supported by the current target.</p>
	 *
	 * <p>The following rule produces this error.</p>
	 *
	 * <pre>
	 * X : 'foo' -&gt; type(Foo);  // ok
	 * Y : 'foo' -&gt; token(Foo); // error 149 (token is not a supported lexer command)
	 * </pre>
	 *
	 * @since 4.1
	 */
	INVALID_LEXER_COMMAND(149, "lexer command <arg> does not exist or is not supported by the current target", ErrorSeverity.ERROR),
	/**
	 * Compiler Error 150.
	 *
	 * <p>missing argument for lexer command <em>command</em></p>
	 *
	 * <p>Some lexer commands require an argument.</p>
	 *
	 * <p>The following rule produces this error.</p>
	 *
	 * <pre>
	 * X : 'foo' -&gt; type(Foo); // ok
	 * Y : 'foo' -&gt; type;      // error 150 (the type command requires an argument)
	 * </pre>
	 *
	 * @since 4.1
	 */
	MISSING_LEXER_COMMAND_ARGUMENT(150, "missing argument for lexer command <arg>", ErrorSeverity.ERROR),
	/**
	 * Compiler Error 151.
	 *
	 * <p>lexer command <em>command</em> does not take any arguments</p>
	 *
	 * <p>A lexer command which does not take parameters was invoked with an
	 * argument.</p>
	 *
	 * <p>The following rule produces this error.</p>
	 *
	 * <pre>
	 * X : 'foo' -&gt; popMode;    // ok
	 * Y : 'foo' -&gt; popMode(A); // error 151 (the popMode command does not take an argument)
	 * </pre>
	 *
	 * @since 4.1
	 */
	UNWANTED_LEXER_COMMAND_ARGUMENT(151, "lexer command <arg> does not take any arguments", ErrorSeverity.ERROR),
	/**
	 * Compiler Error 152.
	 *
	 * <p>unterminated string literal</p>
	 *
	 * <p>The grammar contains an unterminated string literal.</p>
	 *
	 * <p>The following rule produces this error.</p>
	 *
	 * <pre>
	 * x : 'x'; // ok
	 * y : 'y';  // error 152
	 * </pre>
	 *
	 * @since 4.1
	 */
	UNTERMINATED_STRING_LITERAL(152, "unterminated string literal", ErrorSeverity.ERROR),
	/**
	 * Compiler Error 153.
	 *
	 * <p>
	 * rule <em>rule</em> contains a closure with at least one alternative
	 * that can match an empty string</p>
	 *
	 * <p>A rule contains a closure ({@code (...)*}) or positive closure
	 * ({@code (...)+}) around an empty alternative.</p>
	 *
	 * <p>The following rule produces this error.</p>
	 *
	 * <pre>
	 * x  : ;
	 * y  : x+;                                // error 153
	 * z1 : ('foo' | 'bar'? 'bar2'?)*;         // error 153
	 * z2 : ('foo' | 'bar' 'bar2'? | 'bar2')*; // ok
	 * </pre>
	 *
	 * @since 4.1
	 */
	EPSILON_CLOSURE(153, "rule <arg> contains a closure with at least one alternative that can match an empty string", ErrorSeverity.ERROR),
	/**
	 * Compiler Warning 154.
	 *
	 * <p>
	 * rule <em>rule</em> contains an optional block with at least one
	 * alternative that can match an empty string</p>
	 *
	 * <p>A rule contains an optional block ({@code (...)?}) around an empty
	 * alternative.</p>
	 *
	 * <p>The following rule produces this warning.</p>
	 *
	 * <pre>
	 * x  : ;
	 * y  : x?;                                // warning 154
	 * z1 : ('foo' | 'bar'? 'bar2'?)?;         // warning 154
	 * z2 : ('foo' | 'bar' 'bar2'? | 'bar2')?; // ok
	 * </pre>
	 *
	 * @since 4.1
	 */
	EPSILON_OPTIONAL(154, "rule <arg> contains an optional block with at least one alternative that can match an empty string", ErrorSeverity.WARNING),
	/**
	 * Compiler Warning 155.
	 *
	 * <p>
	 * rule <em>rule</em> contains a lexer command with an unrecognized
	 * constant value; lexer interpreters may produce incorrect output</p>
	 *
	 * <p>A lexer rule contains a standard lexer command, but the constant value
	 * argument for the command is an unrecognized string. As a result, the
	 * lexer command will be translated as a custom lexer action, preventing the
	 * command from executing in some interpreted modes. The output of the lexer
	 * interpreter may not match the output of the generated lexer.</p>
	 *
	 * <p>The following rule produces this warning.</p>
	 *
	 * <pre>
	 * &#064;members {
	 * public static final int CUSTOM = HIDDEN + 1;
	 * }
	 *
	 * X : 'foo' -&gt; channel(HIDDEN);           // ok
	 * Y : 'bar' -&gt; channel(CUSTOM);           // warning 155
	 * </pre>
	 *
	 * @since 4.2
	 */
	UNKNOWN_LEXER_CONSTANT(155, "rule <arg> contains a lexer command with an unrecognized constant value; lexer interpreters may produce incorrect output", ErrorSeverity.WARNING),
	/**
	 * Compiler Error 156.
	 *
	 * <p>invalid escape sequence</p>
	 *
	 * <p>The grammar contains a string literal with an invalid escape sequence.</p>
	 *
	 * <p>The following rule produces this error.</p>
	 *
	 * <pre>
	 * x : 'x';  // ok
	 * y : '\u005Cu'; // error 156
	 * </pre>
	 *
	 * @since 4.2.1
	 */
	INVALID_ESCAPE_SEQUENCE(156, "invalid escape sequence", ErrorSeverity.ERROR),
	/**
	 * Compiler Warning 157.
	 *
	 * <p>rule <em>rule</em> contains an assoc element option in an
	 * unrecognized location</p>
	 *
	 * <p>
	 * In ANTLR 4.2, the position of the {@code assoc} element option was moved
	 * from the operator terminal(s) to the alternative itself. This warning is
	 * reported when an {@code assoc} element option is specified on a grammar
	 * element that is not recognized by the current version of ANTLR, and as a
	 * result will simply be ignored.
	 * </p>
	 *
	 * <p>The following rule produces this warning.</p>
	 *
	 * <pre>
	 * x : 'x'
	 *   | x '+'&lt;assoc=right&gt; x   // warning 157
	 *   |&lt;assoc=right&gt; x * x   // ok
	 *   ;
	 * </pre>
	 *
	 * @since 4.2.1
	 */
	UNRECOGNIZED_ASSOC_OPTION(157, "rule <arg> contains an assoc terminal option in an unrecognized location", ErrorSeverity.WARNING),
	/**
	 * Compiler Warning 158.
	 *
	 * <p>fragment rule <em>rule</em> contains an action or command which can
	 * never be executed</p>
	 *
	 * <p>A lexer rule which is marked with the {@code fragment} modifier
	 * contains an embedded action or lexer command. ANTLR lexers only execute
	 * commands and embedded actions located in the top-level matched rule.
	 * Since fragment rules can never be the top-level rule matched by a lexer,
	 * actions or commands placed in these rules can never be executed during
	 * the lexing process.</p>
	 *
	 * <p>The following rule produces this warning.</p>
	 *
	 * <pre>
	 * X1 : 'x' -&gt; more    // ok
	 *    ;
	 * Y1 : 'x' {more();}  // ok
	 *    ;
	 * fragment
	 * X2 : 'x' -&gt; more    // warning 158
	 *    ;
	 * fragment
	 * Y2 : 'x' {more();}  // warning 158
	 *    ;
	 * </pre>
	 *
	 * @since 4.2.1
	 */
	FRAGMENT_ACTION_IGNORED(158, "fragment rule <arg> contains an action or command which can never be executed", ErrorSeverity.WARNING),
	/**
	 * Compiler Error 159.
	 *
	 * <p>cannot declare a rule with reserved name <em>rule</em></p>
	 *
	 * <p>A rule was declared with a reserved name.</p>
	 *
	 * <p>The following rule produces this error.</p>
	 *
	 * <pre>
	 * EOF :  ' '   // error 159 (EOF is a reserved name)
	 *     ;
	 * </pre>
	 *
	 * @since 4.2.1
	 */
	RESERVED_RULE_NAME(159, "cannot declare a rule with reserved name <arg>", ErrorSeverity.ERROR),
	/**
	 * Compiler Error 160.
	 *
	 * <p>reference to parser rule <em>rule</em> in lexer rule <em>name</em></p>
	 *
	 * @see #UNDEFINED_RULE_REF
	 */
	PARSER_RULE_REF_IN_LEXER_RULE(160, "reference to parser rule <arg> in lexer rule <arg2>", ErrorSeverity.ERROR),
	/**
	 * Compiler Error 161.
	 *
	 * <p>channel <em>name</em> conflicts with token with same name</p>
	 */
	CHANNEL_CONFLICTS_WITH_TOKEN(161, "channel <arg> conflicts with token with same name", ErrorSeverity.ERROR),
	/**
	 * Compiler Error 162.
	 *
	 * <p>channel <em>name</em> conflicts with mode with same name</p>
	 */
	CHANNEL_CONFLICTS_WITH_MODE(162, "channel <arg> conflicts with mode with same name", ErrorSeverity.ERROR),
	/**
	 * Compiler Error 163.
	 *
	 * <p>custom channels are not supported in parser grammars</p>
	 */
	CHANNELS_BLOCK_IN_PARSER_GRAMMAR(163, "custom channels are not supported in parser grammars", ErrorSeverity.ERROR),
	/**
	 * Compiler Error 164.
	 *
	 * <p>custom channels are not supported in combined grammars</p>
	 */
	CHANNELS_BLOCK_IN_COMBINED_GRAMMAR(164, "custom channels are not supported in combined grammars", ErrorSeverity.ERROR),

	NONCONFORMING_LR_RULE(169, "rule <arg> is left recursive but doesn't conform to a pattern ANTLR can handle", ErrorSeverity.ERROR),
	/**
	 * Compiler Error 170.
	 *
	 * <pre>
	 * mode M1;
	 * A1: 'a'; // ok
	 * mode M2;
	 * A2: 'a'; // ok
	 * M1: 'b'; // error 170
	 * </pre>
<<<<<<< HEAD
	 *
	 * <p>mode <em>name</em> conflicts with token with same name</p>
	 */
	MODE_CONFLICTS_WITH_TOKEN(170, "mode <arg> conflicts with token with same name", ErrorSeverity.ERROR),
	/**
	 * Compiler Error 171.
	 *
	 * <p>can not declare mode, token or channel with reserved name</p>
=======
>>>>>>> 4e2f50ae
	 *
	 * <p>mode <em>name</em> conflicts with token with same name</p>
	 */
<<<<<<< HEAD
	DECLARATION_CONFLICTS_WITH_COMMON_CONSTANTS(171, "cannot declare mode, token or channel with reserved name <arg>", ErrorSeverity.ERROR),
=======
	MODE_CONFLICTS_WITH_TOKEN(170, "mode <arg> conflicts with token with same name", ErrorSeverity.ERROR),
>>>>>>> 4e2f50ae
	/**
	 * Compiler Error 172.
	 *
	 * <p>can not use or declare token with reserved name</p>
	 *
	 * <p>Reserved names: HIDDEN, DEFAULT_TOKEN_CHANNEL, SKIP, MORE, MAX_CHAR_VALUE, MIN_CHAR_VALUE.
	 *
	 * <p>Can be used but cannot be declared: EOF</p>
	 */
	TOKEN_CONFLICTS_WITH_COMMON_CONSTANTS(171, "cannot use or declare token with reserved name <arg>", ErrorSeverity.ERROR),
	/**
	 * Compiler Error 172.
	 *
	 * <p>can not use or declare channel with reserved name</p>
	 *
	 * <p>Reserved names: DEFAULT_MODE, SKIP, MORE, EOF, MAX_CHAR_VALUE, MIN_CHAR_VALUE.
	 *
	 * <p>Can be used but cannot be declared: HIDDEN, DEFAULT_TOKEN_CHANNEL</p>
	 */
	CHANNEL_CONFLICTS_WITH_COMMON_CONSTANTS(172, "cannot use or declare channel with reserved name <arg>", ErrorSeverity.ERROR),
	/**
	 * Compiler Error 173.
	 *
	 * <p>can not use or declare mode with reserved name</p>
	 *
	 * <p>Reserved names: HIDDEN, DEFAULT_TOKEN_CHANNEL, SKIP, MORE, MAX_CHAR_VALUE, MIN_CHAR_VALUE.
	 *
	 * <p>Can be used and cannot declared: DEFAULT_MODE</p>
	 */
	MODE_CONFLICTS_WITH_COMMON_CONSTANTS(173, "cannot use or declare mode with reserved name <arg>", ErrorSeverity.ERROR),
	/**
	 * Compiler Error 174.
	 *
	 * <p>empty strings not allowed</p>
	 *
	 * <pre>A: '''test''';</pre>
	 * <pre>B: '';</pre>
	 * <pre>C: 'test' '';</pre>
	 */
<<<<<<< HEAD
	EMPTY_STRINGS_NOT_ALLOWED(172, "string literals cannot be empty", ErrorSeverity.ERROR),
	/*
	* Compiler Warning 173.
	*
	* <p>lexer rule has a duplicated commands</p>
	*
	* <p>TOKEN: 'asdf' -> mode(MODE1), mode(MODE2);</p>
	* */
	DUPLICATED_COMMAND(173, "duplicated command <arg>", ErrorSeverity.WARNING),
	/* Compiler Waring 174.
	*
	* <p>incompatible commands <em>command1</em> and <em>command2</em></p>
	*
	* <p>T00: 'a00' -> skip, more;</p>
	 */
	INCOMPATIBLE_COMMANDS(174, "incompatible commands <arg> and <arg2>", ErrorSeverity.WARNING),
=======
	EMPTY_STRINGS_NOT_ALLOWED(174, "string literals cannot be empty", ErrorSeverity.ERROR),
	/**
	 * Compiler Error 175.
	 *
	 * <p><em>name</em> is not a recognized token name</p>
	 *
	 * <pre>TOKEN: 'a' -> type(CHANNEL1); // error 175</pre>
	 */
	CONSTANT_VALUE_IS_NOT_A_RECOGNIZED_TOKEN_NAME(175, "<arg> is not a recognized token name", ErrorSeverity.ERROR),
	/**
	 * Compiler Error 176.
	 *
	 * <p><em>name</em>is not a recognized mode name</p>
	 *
	 * <pre>TOKEN: 'a' -> channel(MODE1); // error 176</pre>
	 */
	CONSTANT_VALUE_IS_NOT_A_RECOGNIZED_MODE_NAME(176, "<arg> is not a recognized mode name", ErrorSeverity.ERROR),
	/**
	 * Compiler Error 177.
	 *
	 * <p><em>name</em> is not a recognized channel name</p>
	 *
	 * <pre>TOKEN: 'a' -> mode(TOKEN1); // error 177</pre>
	 */
	CONSTANT_VALUE_IS_NOT_A_RECOGNIZED_CHANNEL_NAME(177, "<arg> is not a recognized channel name", ErrorSeverity.ERROR),
>>>>>>> 4e2f50ae

	/*
	 * Backward incompatibility errors
	 */

	/**
	 * Compiler Error 200.
	 *
	 * <p>tree grammars are not supported in ANTLR 4</p>
	 *
	 * <p>
	 * This error message is provided as a compatibility notice for users
	 * migrating from ANTLR 3. ANTLR 4 does not support tree grammars, but
	 * instead offers automatically generated parse tree listeners and visitors
	 * as a more maintainable alternative.</p>
	 */
	V3_TREE_GRAMMAR(200, "tree grammars are not supported in ANTLR 4", ErrorSeverity.ERROR),
	/**
	 * Compiler Warning 201.
	 *
	 * <p>
	 * labels in lexer rules are not supported in ANTLR 4; actions cannot
	 * reference elements of lexical rules but you can use
	 * {@link Lexer#getText()} to get the entire text matched for the rule</p>
	 *
	 * <p>
	 * ANTLR 4 uses a DFA for recognition of entire tokens, resulting in faster
	 * and smaller lexers than ANTLR 3 produced. As a result, sub-rules
	 * referenced within lexer rules are not tracked independently, and cannot
	 * be assigned to labels.</p>
	 */
	V3_LEXER_LABEL(201, "labels in lexer rules are not supported in ANTLR 4; " +
		"actions cannot reference elements of lexical rules but you can use " +
		"getText() to get the entire text matched for the rule", ErrorSeverity.WARNING),
	/**
	 * Compiler Warning 202.
	 *
	 * <p>
	 * {@code tokens {A; B;}} syntax is now {@code tokens {A, B}} in ANTLR
	 * 4</p>
	 *
	 * <p>
	 * ANTLR 4 uses comma-separated token declarations in the {@code tokens{}}
	 * block. This warning appears when the tokens block is written using the
	 * ANTLR 3 syntax of semicolon-terminated token declarations.</p>
	 *
	 * <p>
	 * <strong>NOTE:</strong> ANTLR 4 does not allow a trailing comma to appear following the
	 * last token declared in the {@code tokens{}} block.</p>
	 */
	V3_TOKENS_SYNTAX(202, "tokens {A; B;} syntax is now tokens {A, B} in ANTLR 4", ErrorSeverity.WARNING),
	/**
	 * Compiler Error 203.
	 *
	 * <p>
	 * assignments in {@code tokens{}} are not supported in ANTLR 4; use lexical
	 * rule <em>TokenName</em> : <em>LiteralValue</em>; instead</p>
	 *
	 * <p>
	 * ANTLR 3 allowed literal tokens to be declared and assigned a value within
	 * the {@code tokens{}} block. ANTLR 4 no longer offers this syntax. When
	 * migrating a grammar from ANTLR 3 to ANTLR 4, any tokens with a literal
	 * value declared in the {@code tokens{}} block should be converted to
	 * standard lexer rules.</p>
	 */
	V3_ASSIGN_IN_TOKENS(203, "assignments in tokens{} are not supported in ANTLR 4; use lexical rule <arg> : <arg2>; instead", ErrorSeverity.ERROR),
	/**
	 * Compiler Warning 204.
	 *
	 * <p>
	 * {@code {...}?=>} explicitly gated semantic predicates are deprecated in
	 * ANTLR 4; use {@code {...}?} instead</p>
	 *
	 * <p>
	 * ANTLR 4 treats semantic predicates consistently in a manner similar to
	 * gated semantic predicates in ANTLR 3. When migrating a grammar from ANTLR
	 * 3 to ANTLR 4, all uses of the gated semantic predicate syntax can be
	 * safely converted to the standard semantic predicated syntax, which is the
	 * only form used by ANTLR 4.</p>
	 */
	V3_GATED_SEMPRED(204, "{...}?=> explicitly gated semantic predicates are deprecated in ANTLR 4; use {...}? instead", ErrorSeverity.WARNING),
	/**
	 * Compiler Error 205.
	 *
	 * <p>{@code (...)=>} syntactic predicates are not supported in ANTLR 4</p>
	 *
	 * <p>
	 * ANTLR 4's improved lookahead algorithms do not require the use of
	 * syntactic predicates to disambiguate long lookahead sequences. The
	 * syntactic predicates should be removed when migrating a grammar from
	 * ANTLR 3 to ANTLR 4.</p>
	 */
	V3_SYNPRED(205, "(...)=> syntactic predicates are not supported in ANTLR 4", ErrorSeverity.ERROR),

    // Dependency sorting errors

    /** t1.g4 -> t2.g4 -> t3.g4 ->t1.g4 */
    //CIRCULAR_DEPENDENCY(200, "your grammars contain a circular dependency and cannot be sorted into a valid build order", ErrorSeverity.ERROR),
	;

	/**
	 * The error or warning message, in StringTemplate 4 format using {@code <}
	 * and {@code >} as the delimiters. Arguments for the message may be
	 * referenced using the following names:
	 *
	 * <ul>
	 * <li>{@code arg}: The first template argument</li>
	 * <li>{@code arg2}: The second template argument</li>
	 * <li>{@code arg3}: The third template argument</li>
	 * <li>{@code verbose}: {@code true} if verbose messages were requested; otherwise, {@code false}</li>
	 * <li>{@code exception}: The exception which resulted in the error, if any.</li>
	 * <li>{@code stackTrace}: The stack trace for the exception, when available.</li>
	 * </ul>
	 */
	public final String msg;
	/**
	 * The error or warning number.
	 *
	 * <p>The code should be unique, and following its
	 * use in a release should not be altered or reassigned.</p>
	 */
    public final int code;
	/**
	 * The error severity.
	 */
    public final ErrorSeverity severity;

	/**
	 * Constructs a new {@link ErrorType} with the specified code, message, and
	 * severity.
	 *
	 * @param code The unique error number.
	 * @param msg The error message template.
	 * @param severity The error severity.
	 */
	ErrorType(int code, String msg, ErrorSeverity severity) {
        this.code = code;
		this.msg = msg;
        this.severity = severity;
	}
}<|MERGE_RESOLUTION|>--- conflicted
+++ resolved
@@ -967,25 +967,10 @@
 	 * A2: 'a'; // ok
 	 * M1: 'b'; // error 170
 	 * </pre>
-<<<<<<< HEAD
 	 *
 	 * <p>mode <em>name</em> conflicts with token with same name</p>
 	 */
 	MODE_CONFLICTS_WITH_TOKEN(170, "mode <arg> conflicts with token with same name", ErrorSeverity.ERROR),
-	/**
-	 * Compiler Error 171.
-	 *
-	 * <p>can not declare mode, token or channel with reserved name</p>
-=======
->>>>>>> 4e2f50ae
-	 *
-	 * <p>mode <em>name</em> conflicts with token with same name</p>
-	 */
-<<<<<<< HEAD
-	DECLARATION_CONFLICTS_WITH_COMMON_CONSTANTS(171, "cannot declare mode, token or channel with reserved name <arg>", ErrorSeverity.ERROR),
-=======
-	MODE_CONFLICTS_WITH_TOKEN(170, "mode <arg> conflicts with token with same name", ErrorSeverity.ERROR),
->>>>>>> 4e2f50ae
 	/**
 	 * Compiler Error 172.
 	 *
@@ -1025,50 +1010,47 @@
 	 * <pre>B: '';</pre>
 	 * <pre>C: 'test' '';</pre>
 	 */
-<<<<<<< HEAD
-	EMPTY_STRINGS_NOT_ALLOWED(172, "string literals cannot be empty", ErrorSeverity.ERROR),
+	EMPTY_STRINGS_NOT_ALLOWED(174, "string literals cannot be empty", ErrorSeverity.ERROR),
+	/**
+	 * Compiler Error 175.
+	 *
+	 * <p><em>name</em> is not a recognized token name</p>
+	 *
+	 * <pre>TOKEN: 'a' -> type(CHANNEL1); // error 175</pre>
+	 */
+	CONSTANT_VALUE_IS_NOT_A_RECOGNIZED_TOKEN_NAME(175, "<arg> is not a recognized token name", ErrorSeverity.ERROR),
+	/**
+	 * Compiler Error 176.
+	 *
+	 * <p><em>name</em>is not a recognized mode name</p>
+	 *
+	 * <pre>TOKEN: 'a' -> channel(MODE1); // error 176</pre>
+	 */
+	CONSTANT_VALUE_IS_NOT_A_RECOGNIZED_MODE_NAME(176, "<arg> is not a recognized mode name", ErrorSeverity.ERROR),
+	/**
+	 * Compiler Error 177.
+	 *
+	 * <p><em>name</em> is not a recognized channel name</p>
+	 *
+	 * <pre>TOKEN: 'a' -> mode(TOKEN1); // error 177</pre>
+	 */
+	CONSTANT_VALUE_IS_NOT_A_RECOGNIZED_CHANNEL_NAME(177, "<arg> is not a recognized channel name", ErrorSeverity.ERROR),
 	/*
-	* Compiler Warning 173.
+	* Compiler Warning 178.
 	*
 	* <p>lexer rule has a duplicated commands</p>
 	*
 	* <p>TOKEN: 'asdf' -> mode(MODE1), mode(MODE2);</p>
 	* */
-	DUPLICATED_COMMAND(173, "duplicated command <arg>", ErrorSeverity.WARNING),
-	/* Compiler Waring 174.
+	DUPLICATED_COMMAND(178, "duplicated command <arg>", ErrorSeverity.WARNING),
+	/*
+	* Compiler Waring 179.
 	*
 	* <p>incompatible commands <em>command1</em> and <em>command2</em></p>
 	*
 	* <p>T00: 'a00' -> skip, more;</p>
 	 */
-	INCOMPATIBLE_COMMANDS(174, "incompatible commands <arg> and <arg2>", ErrorSeverity.WARNING),
-=======
-	EMPTY_STRINGS_NOT_ALLOWED(174, "string literals cannot be empty", ErrorSeverity.ERROR),
-	/**
-	 * Compiler Error 175.
-	 *
-	 * <p><em>name</em> is not a recognized token name</p>
-	 *
-	 * <pre>TOKEN: 'a' -> type(CHANNEL1); // error 175</pre>
-	 */
-	CONSTANT_VALUE_IS_NOT_A_RECOGNIZED_TOKEN_NAME(175, "<arg> is not a recognized token name", ErrorSeverity.ERROR),
-	/**
-	 * Compiler Error 176.
-	 *
-	 * <p><em>name</em>is not a recognized mode name</p>
-	 *
-	 * <pre>TOKEN: 'a' -> channel(MODE1); // error 176</pre>
-	 */
-	CONSTANT_VALUE_IS_NOT_A_RECOGNIZED_MODE_NAME(176, "<arg> is not a recognized mode name", ErrorSeverity.ERROR),
-	/**
-	 * Compiler Error 177.
-	 *
-	 * <p><em>name</em> is not a recognized channel name</p>
-	 *
-	 * <pre>TOKEN: 'a' -> mode(TOKEN1); // error 177</pre>
-	 */
-	CONSTANT_VALUE_IS_NOT_A_RECOGNIZED_CHANNEL_NAME(177, "<arg> is not a recognized channel name", ErrorSeverity.ERROR),
->>>>>>> 4e2f50ae
+	INCOMPATIBLE_COMMANDS(179, "incompatible commands <arg> and <arg2>", ErrorSeverity.WARNING),
 
 	/*
 	 * Backward incompatibility errors
