/*
 [The "BSD license"]
  Copyright (c) 2011 Terence Parr
  All rights reserved.

  Redistribution and use in source and binary forms, with or without
  modification, are permitted provided that the following conditions
  are met:

  1. Redistributions of source code must retain the above copyright
     notice, this list of conditions and the following disclaimer.
  2. Redistributions in binary form must reproduce the above copyright
     notice, this list of conditions and the following disclaimer in the
     documentation and/or other materials provided with the distribution.
  3. The name of the author may not be used to endorse or promote products
     derived from this software without specific prior written permission.

  THIS SOFTWARE IS PROVIDED BY THE AUTHOR ``AS IS'' AND ANY EXPRESS OR
  IMPLIED WARRANTIES, INCLUDING, BUT NOT LIMITED TO, THE IMPLIED WARRANTIES
  OF MERCHANTABILITY AND FITNESS FOR A PARTICULAR PURPOSE ARE DISCLAIMED.
  IN NO EVENT SHALL THE AUTHOR BE LIABLE FOR ANY DIRECT, INDIRECT,
  INCIDENTAL, SPECIAL, EXEMPLARY, OR CONSEQUENTIAL DAMAGES (INCLUDING, BUT
  NOT LIMITED TO, PROCUREMENT OF SUBSTITUTE GOODS OR SERVICES; LOSS OF USE,
  DATA, OR PROFITS; OR BUSINESS INTERRUPTION) HOWEVER CAUSED AND ON ANY
  THEORY OF LIABILITY, WHETHER IN CONTRACT, STRICT LIABILITY, OR TORT
  (INCLUDING NEGLIGENCE OR OTHERWISE) ARISING IN ANY WAY OUT OF THE USE OF
  THIS SOFTWARE, EVEN IF ADVISED OF THE POSSIBILITY OF SUCH DAMAGE.
 */

package org.antlr.v4.runtime.atn;

import org.antlr.v4.runtime.CommonTokenStream;
import org.antlr.v4.runtime.NoViableAltException;
import org.antlr.v4.runtime.Parser;
import org.antlr.v4.runtime.ParserRuleContext;
import org.antlr.v4.runtime.RuleContext;
import org.antlr.v4.runtime.Token;
import org.antlr.v4.runtime.TokenStream;
import org.antlr.v4.runtime.dfa.DFA;
import org.antlr.v4.runtime.dfa.DFAState;
import org.antlr.v4.runtime.misc.DoubleKeyMap;
import org.antlr.v4.runtime.misc.Interval;
import org.antlr.v4.runtime.misc.IntervalSet;
import org.antlr.v4.runtime.misc.NotNull;
import org.antlr.v4.runtime.misc.Nullable;
import org.stringtemplate.v4.misc.MultiMap;

import java.util.ArrayList;
import java.util.Arrays;
import java.util.Collection;
import java.util.HashMap;
import java.util.HashSet;
import java.util.List;
import java.util.Map;
import java.util.Set;

/**
 The embodiment of the adaptive LL(*), ALL(*), parsing strategy.

 The basic complexity of the adaptive strategy makes it harder to
 understand. We begin with ATN simulation to build paths in a
 DFA. Subsequent prediction requests go through the DFA first. If
 they reach a state without an edge for the current symbol, the
 algorithm fails over to the ATN simulation to complete the DFA
 path for the current input (until it finds a conflict state or
 uniquely predicting state).

 All of that is done without using the outer context because we
 want to create a DFA that is not dependent upon the rule
 invocation stack when we do a prediction.  One DFA works in all
 contexts. We avoid using context not necessarily because it's
 slower, although it can be, but because of the DFA caching
 problem.  The closure routine only considers the rule invocation
 stack created during prediction beginning in the decision rule.  For
 example, if prediction occurs without invoking another rule's
 ATN, there are no context stacks in the configurations.
 When lack of context leads to a conflict, we don't know if it's
 an ambiguity or a weakness in the strong LL(*) parsing strategy
 (versus full LL(*)).

 When SLL yields a configuration set with conflict, we rewind the
 input and retry the ATN simulation, this time using
 full outer context without adding to the DFA. Configuration context
 stacks will be the full invocation stacks from the start rule. If
 we get a conflict using full context, then we can definitively
 say we have a true ambiguity for that input sequence. If we don't
 get a conflict, it implies that the decision is sensitive to the
 outer context. (It is not context-sensitive in the sense of
 context-sensitive grammars.)

 The next time we reach this DFA state with an SLL conflict, through
 DFA simulation, we will again retry the ATN simulation using full
 context mode. This is slow because we can't save the results and have
 to "interpret" the ATN each time we get that input.

 CACHING FULL CONTEXT PREDICTIONS

 We could cache results from full context to predicted
 alternative easily and that saves a lot of time but doesn't work
 in presence of predicates. The set of visible predicates from
 the ATN start state changes depending on the context, because
 closure can fall off the end of a rule. I tried to cache
 tuples (stack context, semantic context, predicted alt) but it
 was slower than interpreting and much more complicated. Also
 required a huge amount of memory. The goal is not to create the
 world's fastest parser anyway. I'd like to keep this algorithm
 simple. By launching multiple threads, we can improve the speed
 of parsing across a large number of files.

 There is no strict ordering between the amount of input used by
 SLL vs LL, which makes it really hard to build a cache for full
 context. Let's say that we have input A B C that leads to an SLL
 conflict with full context X.  That implies that using X we
 might only use A B but we could also use A B C D to resolve
 conflict.  Input A B C D could predict alternative 1 in one
 position in the input and A B C E could predict alternative 2 in
 another position in input.  The conflicting SLL configurations
 could still be non-unique in the full context prediction, which
 would lead us to requiring more input than the original A B C.	To
 make a	prediction cache work, we have to track	the exact input	used
 during the previous prediction. That amounts to a cache that maps X
 to a specific DFA for that context.

 Something should be done for left-recursive expression predictions.
 They are likely LL(1) + pred eval. Easier to do the whole SLL unless
 error and retry with full LL thing Sam does.

 AVOIDING FULL CONTEXT PREDICTION

 We avoid doing full context retry when the outer context is empty,
 we did not dip into the outer context by falling off the end of the
 decision state rule, or when we force SLL mode.

 As an example of the not dip into outer context case, consider
 as super constructor calls versus function calls. One grammar
 might look like this:

 ctorBody : '{' superCall? stat* '}' ;

 Or, you might see something like

 stat : superCall ';' | expression ';' | ... ;

 In both cases I believe that no closure operations will dip into the
 outer context. In the first case ctorBody in the worst case will stop
 at the '}'. In the 2nd case it should stop at the ';'. Both cases
 should stay within the entry rule and not dip into the outer context.

 PREDICATES

 Predicates are always evaluated if present in either SLL or LL both.
 SLL and LL simulation deals with predicates differently. SLL collects
 predicates as it performs closure operations like ANTLR v3 did. It
 delays predicate evaluation until it reaches and accept state. This
 allows us to cache the SLL ATN simulation whereas, if we had evaluated
 predicates on-the-fly during closure, the DFA state configuration sets
 would be different and we couldn't build up a suitable DFA.

 When building a DFA accept state during ATN simulation, we evaluate
 any predicates and return the sole semantically valid alternative. If
 there is more than 1 alternative, we report an ambiguity. If there are
 0 alternatives, we throw an exception. Alternatives without predicates
 act like they have true predicates. The simple way to think about it
 is to strip away all alternatives with false predicates and choose the
 minimum alternative that remains.

 When we start in the DFA and reach an accept state that's predicated,
 we test those and return the minimum semantically viable
 alternative. If no alternatives are viable, we throw an exception.  We
 don't report ambiguities in the DFA, but I'm not sure why anymore.

 During full LL ATN simulation, closure always evaluates predicates and
 on-the-fly. This is crucial to reducing the configuration set size
 during closure. It hits a landmine when parsing with the Java grammar,
 for example, without this on-the-fly evaluation.

 SHARING DFA

 All instances of the same parser share the same decision DFAs through
 a static field. Each instance gets its own ATN simulator but they
 share the same decisionToDFA field. They also share a
 PredictionContextCache object that makes sure that all
 PredictionContext objects are shared among the DFA states. This makes
 a big size difference.

 THREAD SAFETY

 The parser ATN simulator locks on the decisionDFA field when it adds a
 new DFA object to that array. addDFAEdge locks on the DFA for the
 current decision when setting the edges[] field.  addDFAState locks on
 the DFA for the current decision when looking up a DFA state to see if
 it already exists.  We must make sure that all requests to add DFA
 states that are equivalent result in the same shared DFA object. This
 is because lots of threads will be trying to update the DFA at
 once. The addDFAState method also locks inside the DFA lock but this
 time on the shared context cache when it rebuilds the configurations'
 PredictionContext objects using cached subgraphs/nodes. No other
 locking occurs, even during DFA simulation. This is safe as long as we
 can guarantee that all threads referencing s.edge[t] get the same
 physical target DFA state, or none.  Once into the DFA, the DFA
 simulation does not reference the dfa.state map. It follows the
 edges[] field to new targets.  The DFA simulator will either find
 dfa.edges to be null, to be non-null and dfa.edges[t] null, or
 dfa.edges[t] to be non-null. The addDFAEdge method could be racing to
 set the field but in either case the DFA simulator works; if null, and
 requests ATN simulation.  It could also race trying to get
 dfa.edges[t], but either way it will work because it's not doing a
 test and set operation.

 Starting with SLL then failing to combined SLL/LL

 Sam pointed out that if SLL does not give a syntax error, then there
 is no point in doing full LL, which is slower. We only have to try LL
 if we get a syntax error.  For maximum speed, Sam starts the parser
 with pure SLL mode:

     parser.getInterpreter().setSLL(true);

 and with the bail error strategy:

     parser.setErrorHandler(new BailErrorStrategy());

 If it does not get a syntax error, then we're done. If it does get a
 syntax error, we need to retry with the combined SLL/LL strategy.

 The reason this works is as follows.  If there are no SLL
 conflicts then the grammar is SLL for sure, at least for that
 input set. If there is an SLL conflict, the full LL analysis
 must yield a set of ambiguous alternatives that is no larger
 than the SLL set. If the LL set is a singleton, then the grammar
 is LL but not SLL. If the LL set is the same size as the SLL
 set, the decision is SLL. If the LL set has size > 1, then that
 decision is truly ambiguous on the current input. If the LL set
 is smaller, then the SLL conflict resolution might choose an
 alternative that the full LL would rule out as a possibility
 based upon better context information. If that's the case, then
 the SLL parse will definitely get an error because the full LL
 analysis says it's not viable. If SLL conflict resolution
 chooses an alternative within the LL set, them both SLL and LL
 would choose the same alternative because they both choose the
 minimum of multiple conflicting alternatives.

 Let's say we have a set of SLL conflicting alternatives {1, 2, 3} and
 a smaller LL set called s. If s is {2, 3}, then SLL parsing will get
 an error because SLL will pursue alternative 1. If s is {1, 2} or {1,
 3} then both SLL and LL will choose the same alternative because
 alternative one is the minimum of either set. If s is {2} or {3} then
 SLL will get a syntax error. If s is {1} then SLL will succeed.

 Of course, if the input is invalid, then we will get an error for sure
 in both SLL and LL parsing. Erroneous input will therefore require 2
 passes over the input.

*/
public class ParserATNSimulator<Symbol extends Token> extends ATNSimulator {
	public static boolean debug = false;
	public static boolean debug_list_atn_decisions = false;
	public static boolean dfa_debug = false;
	public static boolean retry_debug = false;

	/** Should we simulate tail recursion for loops in SLL mode? Costs
	 *  about 10% in time to turn on so let's leave off. Full LL turns
	 *  it on for sure.
	 */
	public static final boolean SLL_loopsSimulateTailRecursion = false;

	public static int ATN_failover = 0;
	public static int predict_calls = 0;
	public static int retry_with_context = 0;
	public static int retry_with_context_indicates_no_conflict = 0;
	public static int retry_with_context_predicts_same_as_alt = 0;
	public static int retry_with_context_from_dfa = 0;

	@Nullable
	protected final Parser parser;

	@NotNull
	public final DFA[] decisionToDFA;

	/** Do only local context prediction (SLL(k) style). */
	protected boolean SLL = false;

	/** Each prediction operation uses a cache for merge of prediction contexts.
	 *  Don't keep around as it wastes huge amounts of memory. DoubleKeyMap
	 *  isn't synchronized but we're ok since two threads shouldn't reuse same
	 *  parser/atnsim object because it can only handle one input at a time.
	 *  This maps graphs a and b to merged result c. (a,b)->c. We can avoid
	 *  the merge if we ever see a and b again.  Note that (b,a)->c should
	 *  also be examined during cache lookup.
	 */
	protected DoubleKeyMap<PredictionContext,PredictionContext,PredictionContext> mergeCache;

	// LAME globals to avoid parameters!!!!! I need these down deep in predTransition
	protected TokenStream _input;
	protected int _startIndex;
	protected ParserRuleContext<?> _outerContext;

	/** Testing only! */
	public ParserATNSimulator(@NotNull ATN atn, @NotNull DFA[] decisionToDFA,
							  @NotNull PredictionContextCache sharedContextCache)
	{
		this(null, atn, decisionToDFA, sharedContextCache);
	}

	public ParserATNSimulator(@Nullable Parser parser, @NotNull ATN atn,
							  @NotNull DFA[] decisionToDFA,
							  @NotNull PredictionContextCache sharedContextCache)
	{
		super(atn,sharedContextCache);
		this.parser = parser;
		this.decisionToDFA = decisionToDFA;
		//		DOTGenerator dot = new DOTGenerator(null);
		//		System.out.println(dot.getDOT(atn.rules.get(0), parser.getRuleNames()));
		//		System.out.println(dot.getDOT(atn.rules.get(1), parser.getRuleNames()));
	}

	@Override
	public void reset() {
	}

	public int adaptivePredict(@NotNull TokenStream input, int decision,
							   @Nullable ParserRuleContext<?> outerContext)
	{
		if ( debug || debug_list_atn_decisions )  {
			System.out.println("adaptivePredict decision "+decision+
								   " exec LA(1)=="+ getLookaheadName(input)+
								   " line "+input.LT(1).getLine()+":"+input.LT(1).getCharPositionInLine());
		}
		mergeCache = new DoubleKeyMap<PredictionContext,PredictionContext,PredictionContext>();
		_input = input;
		_startIndex = input.index();
		_outerContext = outerContext;
		predict_calls++;
		DFA dfa = decisionToDFA[decision];
		// First, synchronize on the array of DFA for this parser
		// so that we can get the DFA for a decision or create and set one
		if ( dfa==null ) { // only create one if not there
			synchronized (decisionToDFA) {
				dfa = decisionToDFA[decision];
				if ( dfa==null ) { // the usual double-check
					DecisionState startState = atn.decisionToState.get(decision);
					decisionToDFA[decision] = new DFA(startState, decision);
					dfa = decisionToDFA[decision];
				}
			}
		}
		// Now we are certain to have a specific decision's DFA
		// But, do we still need an initial state?
		if ( dfa.s0==null ) { // recheck
			if ( dfa.s0==null ) { // recheck
				try {
					return predictATN(dfa, input, outerContext);
				}
				finally {
					mergeCache = null; // wack cache after each prediction
				}
			}
			// fall through; another thread set dfa.s0 while we waited for lock
		}

		// We can start with an existing DFA
		int m = input.mark();
		int index = input.index();
		try {
			return execDFA(dfa, dfa.s0, input, index, outerContext);
		}
		finally {
			mergeCache = null; // wack cache after each prediction
			input.seek(index);
			input.release(m);
		}
	}

	public int predictATN(@NotNull DFA dfa, @NotNull TokenStream input,
						  @Nullable ParserRuleContext<?> outerContext)
	{
		// caller must have write lock on dfa
		if ( outerContext==null ) outerContext = ParserRuleContext.EMPTY;
		if ( debug || debug_list_atn_decisions )  {
			System.out.println("predictATN decision "+dfa.decision+
							   " exec LA(1)=="+ getLookaheadName(input) +
							   ", outerContext="+outerContext.toString(parser));
		}
		DecisionState decState = atn.getDecisionState(dfa.decision);
		boolean greedy = decState.isGreedy;
		boolean loopsSimulateTailRecursion = SLL_loopsSimulateTailRecursion;
		boolean fullCtx = false;
		ATNConfigSet s0_closure =
			computeStartState(dfa.atnStartState,
							  ParserRuleContext.EMPTY,
							  greedy, loopsSimulateTailRecursion,
							  fullCtx);
		dfa.s0 = addDFAState(dfa, new DFAState(s0_closure));

		int alt = 0;
		int m = input.mark();
		int index = input.index();
		try {
			alt = execATN(dfa, dfa.s0, input, index, outerContext);
		}
		catch (NoViableAltException nvae) {
			if ( debug ) dumpDeadEndConfigs(nvae);
			throw nvae;
		}
		finally {
			input.seek(index);
			input.release(m);
		}
		if ( debug ) System.out.println("DFA after predictATN: "+dfa.toString(parser.getTokenNames()));
		return alt;
	}

	public int execDFA(@NotNull DFA dfa, @NotNull DFAState s0,
					   @NotNull TokenStream input, int startIndex,
                       @Nullable ParserRuleContext<?> outerContext)
    {
		// caller must have read lock on dfa
		if ( outerContext==null ) outerContext = ParserRuleContext.EMPTY;
		if ( dfa_debug ) {
			System.out.println("execDFA decision "+dfa.decision+
							   " exec LA(1)=="+ getLookaheadName(input) +
							   ", outerContext="+outerContext.toString(parser));
		}
		if ( dfa_debug ) System.out.print(dfa.toString(parser.getTokenNames()));
		DFAState acceptState = null;
		DFAState s = s0;

		DecisionState decState = atn.getDecisionState(dfa.decision);
		boolean greedy = decState.isGreedy;

		int t = input.LA(1);
	loop:
		while ( true ) {
			if ( dfa_debug ) System.out.println("DFA state "+s.stateNumber+" LA(1)=="+getLookaheadName(input));
			if ( s.isCtxSensitive && !SLL ) {
				if ( dfa_debug ) System.out.println("ctx sensitive state "+outerContext+" in "+s);
				boolean loopsSimulateTailRecursion = true;
				boolean fullCtx = true;
				ATNConfigSet s0_closure =
					computeStartState(dfa.atnStartState, outerContext,
									  greedy, loopsSimulateTailRecursion,
									  fullCtx);
				retry_with_context_from_dfa++;
				ATNConfigSet fullCtxSet =
					execATNWithFullContext(dfa, s, s0_closure,
										   input, startIndex,
										   outerContext,
										   ATN.INVALID_ALT_NUMBER,
										   greedy);
				return fullCtxSet.uniqueAlt;
			}
			if ( s.isAcceptState ) {
				if ( s.predicates!=null ) {
					if ( dfa_debug ) System.out.println("accept "+s);
				}
				else {
					if ( dfa_debug ) System.out.println("accept; predict "+s.prediction +" in state "+s.stateNumber);
				}
				acceptState = s;
				// keep going unless we're at EOF or state only has one alt number
				// mentioned in configs; check if something else could match
				// TODO: don't we always stop? only lexer would keep going
				// TODO: v3 dfa don't do this.
				break;
			}

			// t is not updated if one of these states is reached
			assert !s.isCtxSensitive && !s.isAcceptState;

			// if no edge, pop over to ATN interpreter, update DFA and return
			if ( s.edges == null || t >= s.edges.length || t < -1 || s.edges[t+1] == null ) {
				if ( dfa_debug && t>=0 ) System.out.println("no edge for "+parser.getTokenNames()[t]);
				int alt;
				if ( dfa_debug ) {
					Interval interval = Interval.of(startIndex, parser.getTokenStream().index());
					System.out.println("ATN exec upon "+
										   parser.getTokenStream().getText(interval) +
										   " at DFA state "+s.stateNumber);
				}

				// recheck; another thread might have added edge
				if ( s.edges == null || t >= s.edges.length || t < -1 || s.edges[t+1] == null ) {
					alt = execATN(dfa, s, input, startIndex, outerContext);
					// this adds edge even if next state is accept for
					// same alt; e.g., s0-A->:s1=>2-B->:s2=>2
					// TODO: This next stuff kills edge, but extra states remain. :(
					if ( s.isAcceptState && alt!=-1 ) {
						DFAState d = s.edges[input.LA(1)+1];
						if ( d.isAcceptState && d.prediction==s.prediction ) {
							// we can carve it out.
							s.edges[input.LA(1)+1] = ERROR; // IGNORE really not error
						}
					}
					if ( dfa_debug ) {
						System.out.println("back from DFA update, alt="+alt+", dfa=\n"+dfa.toString(parser.getTokenNames()));
						//dump(dfa);
					}
					// action already executed
					if ( dfa_debug ) System.out.println("DFA decision "+dfa.decision+
															" predicts "+alt);
					return alt; // we've updated DFA, exec'd action, and have our deepest answer
				}
				// fall through; another thread gave us the edge
			}
			DFAState target = s.edges[t+1];
			if ( target == ERROR ) {
				throw noViableAlt(input, outerContext, s.configs, startIndex);
			}
			s = target;
			if (!s.isCtxSensitive && !s.isAcceptState) {
				input.consume();
				t = input.LA(1);
			}
		}

		// Before jumping to prediction, check to see if there are
		// disambiguating predicates to evaluate
		if ( s.predicates!=null ) {
			// rewind input so pred's LT(i) calls make sense
			input.seek(startIndex);
			// since we don't report ambiguities in execDFA, we never need to
			// use complete predicate evaluation here
			IntervalSet alts = evalSemanticContext(s.predicates, outerContext, false);
			if (alts.isNil()) {
				throw noViableAlt(input, outerContext, s.configs, startIndex);
			}

			return alts.getMinElement();
		}

		if ( dfa_debug ) System.out.println("DFA decision "+dfa.decision+
											" predicts "+acceptState.prediction);
		return acceptState.prediction;
	}

	/** Performs ATN simulation to compute a predicted alternative based
	 *  upon the remaining input, but also updates the DFA cache to avoid
	 *  having to traverse the ATN again for the same input sequence.

	 There are some key conditions we're looking for after computing a new
	 set of ATN configs (proposed DFA state):
	       * if the set is empty, there is no viable alternative for current symbol
	       * does the state uniquely predict an alternative?
	       * does the state have a conflict that would prevent us from
	         putting it on the work list?
	       * if in non-greedy decision is there a config at a rule stop state?

	 We also have some key operations to do:
	       * add an edge from previous DFA state to potentially new DFA state, D,
	         upon current symbol but only if adding to work list, which means in all
	         cases except no viable alternative (and possibly non-greedy decisions?)
	       * collecting predicates and adding semantic context to DFA accept states
	       * adding rule context to context-sensitive DFA accept states
	       * consuming an input symbol
	       * reporting a conflict
	       * reporting an ambiguity
	       * reporting a context sensitivity
	       * reporting insufficient predicates

	 We should isolate those operations, which are side-effecting, to the
	 main work loop. We can isolate lots of code into other functions, but
	 they should be side effect free. They can return package that
	 indicates whether we should report something, whether we need to add a
	 DFA edge, whether we need to augment accept state with semantic
	 context or rule invocation context. Actually, it seems like we always
	 add predicates if they exist, so that can simply be done in the main
	 loop for any accept state creation or modification request.

	 cover these cases:
	    dead end
	    single alt
	    single alt + preds
	    conflict
	    conflict + preds

	 TODO: greedy + those

	 */
	public int execATN(@NotNull DFA dfa, @NotNull DFAState s0,
					   @NotNull TokenStream input, int startIndex,
					   ParserRuleContext<?> outerContext)
	{
		// caller is expected to have write lock on dfa
		if ( debug || debug_list_atn_decisions) {
			System.out.println("execATN decision "+dfa.decision+
							   " exec LA(1)=="+ getLookaheadName(input)+
							   " line "+input.LT(1).getLine()+":"+input.LT(1).getCharPositionInLine());
		}
		ATN_failover++;

		ATNConfigSet previous = s0.configs;
		DFAState previousD = s0;
		ATNConfigSet fullCtxSet;

		if ( debug ) System.out.println("s0 = "+s0);

		int t = input.LA(1);

        DecisionState decState = atn.getDecisionState(dfa.decision);
		boolean greedy = decState.isGreedy;

		while (true) { // while more work
			boolean loopsSimulateTailRecursion = SLL_loopsSimulateTailRecursion;
//			System.out.println("REACH "+getLookaheadName(input));
			ATNConfigSet reach = computeReachSet(previous, t,
												 greedy,
												 loopsSimulateTailRecursion,
												 false);
			if ( reach==null ) {
				// TODO: if any configs in previous dipped into outer context, that
				// means that input up to t actually finished entry rule
				// at least for LL decision. Full LL doesn't dip into outer
				// so don't need special case.
				// We will get an error no matter what so delay until after
				// decision; better error message. Also, no reachable target
				// ATN states in SLL implies LL will also get nowhere.
				// If conflict in states that dip out, choose min since we
				// will get error no matter what.
				throw noViableAlt(input, outerContext, previous, startIndex);
			}

			// create new target state; we'll add to DFA after it's complete
			DFAState D = new DFAState(reach);

			// It's often the case that D will already exist in the DFA
			// and so it's a waste to compute all of the fields over the next
			// big chunk of code. However, I tried inserting the following
			// short circuit, but it didn't have much effect. I
			// figured that this would be a big impact for multi threading,
			// but it also didn't see much of an impact.
//			synchronized (dfa) {
//				DFAState existing = dfa.states.get(D);
//				if ( existing!=null ) {
//					addDFAEdge(dfa, previousD, t, existing);
//					if ( existing.isAcceptState ) return existing.prediction;
//					previous = D.configs;
//					previousD = D;
//					input.consume();
//					t = input.LA(1);
//					continue;
//				}
//			}

			int predictedAlt = getUniqueAlt(reach);
			if ( predictedAlt!=ATN.INVALID_ALT_NUMBER ) {
				// NO CONFLICT, UNIQUE PREDICTED ALT
				D.isAcceptState = true;
				D.configs.uniqueAlt = predictedAlt;
				D.prediction = predictedAlt;
			}
			else {
				D.configs.conflictingAlts = getConflictingAlts(reach);
				if ( D.configs.conflictingAlts!=null ) {
					if ( greedy ) {
						// CONFLICT, GREEDY (TYPICAL SITUATION)
						if ( outerContext == ParserRuleContext.EMPTY || // in grammar start rule
							 !D.configs.dipsIntoOuterContext ||         // didn't fall out of rule
							 SLL )                                      // forcing SLL only
						{
							// SPECIAL CASE WHERE SLL KNOWS CONFLICT IS AMBIGUITY
							if ( !D.configs.hasSemanticContext ) {
								reportAmbiguity(dfa, D, startIndex, input.index(),
												D.configs.conflictingAlts, D.configs);
							}
							D.isAcceptState = true;
							D.prediction = D.configs.conflictingAlts.getMinElement();
							if ( debug ) System.out.println("RESOLVED TO "+D.prediction+" for "+D);
							predictedAlt = D.prediction;
							// Falls through to check predicates below
						}
						else {
							// SLL CONFLICT; RETRY WITH FULL LL CONTEXT
							if ( debug ) System.out.println("RETRY with outerContext="+outerContext);
							// don't look up context in cache now since we're just creating state D
							loopsSimulateTailRecursion = true;
							ATNConfigSet s0_closure =
								computeStartState(dfa.atnStartState,
												  outerContext,
												  greedy,
												  loopsSimulateTailRecursion,
												  true);
							// we have write lock already, no need to relock
							fullCtxSet = execATNWithFullContext(dfa, D, s0_closure,
																input, startIndex,
																outerContext,
																D.configs.conflictingAlts.getMinElement(),
																greedy);
							// not accept state: isCtxSensitive
							D.isCtxSensitive = true; // always force DFA to ATN simulate
							predictedAlt = fullCtxSet.uniqueAlt;
							D.prediction = ATN.INVALID_ALT_NUMBER;
							addDFAEdge(dfa, previousD, t, D);
							return predictedAlt; // all done with preds, etc...
						}
					}
					else {
						// CONFLICT, NONGREEDY (ATYPICAL SITUATION)
						// upon ambiguity for nongreedy, default to exit branch to avoid inf loop
						// this handles case where we find ambiguity that stops DFA construction
						// before a config hits rule stop state. Was leaving prediction blank.
						int exitAlt = 2;
						// when ambig or ctx sens or nongreedy or .* loop hitting rule stop
						D.isAcceptState = true;
						D.prediction = predictedAlt = exitAlt;
					}
				}
			}

			if ( !greedy ) {
				int exitAlt = 2;
				if ( predictedAlt != ATN.INVALID_ALT_NUMBER && configWithAltAtStopState(reach, 1) ) {
					if ( debug ) System.out.println("nongreedy loop but unique alt "+D.configs.uniqueAlt+" at "+reach);
					// reaches end via .* means nothing after.
					D.isAcceptState = true;
					D.prediction = predictedAlt = exitAlt;
				}
				else {// if we reached end of rule via exit branch and decision nongreedy, we matched
					if ( configWithAltAtStopState(reach, exitAlt) ) {
						if ( debug ) System.out.println("nongreedy at stop state for exit branch");
						D.isAcceptState = true;
						D.prediction = predictedAlt = exitAlt;
					}
				}
			}

			if ( D.isAcceptState && D.configs.hasSemanticContext ) {
				// We need to test all predicates, even in DFA states that
				// uniquely predict alternative.
				int nalts = decState.getNumberOfTransitions();
				// Update DFA so reach becomes accept state with (predicate,alt)
				// pairs if preds found for conflicting alts
				IntervalSet altsToCollectPredsFrom = getConflictingAltsOrUniqueAlt(D.configs);
				SemanticContext[] altToPred = getPredsForAmbigAlts(altsToCollectPredsFrom, D.configs, nalts);
				if ( altToPred!=null ) {
					D.predicates = getPredicatePredictions(altsToCollectPredsFrom, altToPred);
					D.prediction = ATN.INVALID_ALT_NUMBER; // make sure we use preds
				}
				else {
					// There are preds in configs but they might go away
					// when OR'd together like {p}? || NONE == NONE. If neither
					// alt has preds, resolve to min alt
					D.prediction = altsToCollectPredsFrom.getMinElement();
				}

				if ( D.predicates!=null ) {
					int stopIndex = input.index();
					input.seek(startIndex);
					IntervalSet alts = evalSemanticContext(D.predicates, outerContext, true);
					D.prediction = ATN.INVALID_ALT_NUMBER; // indicate we have preds
					addDFAEdge(dfa, previousD, t, D);
					switch (alts.size()) {
					case 0:
						throw noViableAlt(input, outerContext, D.configs, startIndex);

					case 1:
						return alts.getMinElement();

					default:
						// report ambiguity after predicate evaluation to make sure the correct
						// set of ambig alts is reported.
						reportAmbiguity(dfa, D, startIndex, stopIndex, alts, D.configs);
						return alts.getMinElement();
					}
				}
			}

			addDFAEdge(dfa, previousD, t, D);
			if ( D.isAcceptState ) return predictedAlt;

			previous = reach;
			previousD = D;
			input.consume();
			t = input.LA(1);
		}
	}

	// comes back with reach.uniqueAlt set to a valid alt
	public ATNConfigSet execATNWithFullContext(DFA dfa,
											   DFAState D, // how far we got before failing over
											   @NotNull ATNConfigSet s0,
											   @NotNull TokenStream input, int startIndex,
											   ParserRuleContext<?> outerContext,
											   int SLL_min_alt, // todo: is this in D as min ambig alts?
											   boolean greedy)
	{
		// caller must have write lock on dfa
		retry_with_context++;
		reportAttemptingFullContext(dfa, s0, startIndex, input.index());

		if ( debug || debug_list_atn_decisions ) {
			System.out.println("execATNWithFullContext "+s0+", greedy="+greedy);
		}
		boolean fullCtx = true;
		ATNConfigSet reach = null;
		ATNConfigSet previous = s0;
		input.seek(startIndex);
		int t = input.LA(1);
		while (true) { // while more work
//			System.out.println("LL REACH "+getLookaheadName(input)+
//							   " from configs.size="+previous.size()+
//							   " line "+input.LT(1).getLine()+":"+input.LT(1).getCharPositionInLine());
			reach = computeReachSet(previous, t, greedy, true, fullCtx);
			if ( reach==null ) {
				// TODO: if any configs in previous dipped into outer context, that
				// means that input up to t actually finished entry rule
				// at least for LL decision. Full LL doesn't dip into outer
				// so don't need special case.
				// We will get an error no matter what so delay until after
				// decision; better error message. Also, no reachable target
				// ATN states in SLL implies LL will also get nowhere.
				// If conflict in states that dip out, choose min since we
				// will get error no matter what.
				throw noViableAlt(input, outerContext, previous, startIndex);
			}
			reach.uniqueAlt = getUniqueAlt(reach);
			if ( reach.uniqueAlt!=ATN.INVALID_ALT_NUMBER ) break;
			reach.conflictingAlts = getConflictingAlts(reach);
			if ( reach.conflictingAlts!=null ) break;
			previous = reach;
			input.consume();
			t = input.LA(1);
		}

		if ( reach.uniqueAlt != ATN.INVALID_ALT_NUMBER ) {
			retry_with_context_indicates_no_conflict++;
			reportContextSensitivity(dfa, reach, startIndex, input.index());
			if ( reach.uniqueAlt == SLL_min_alt ) {
				retry_with_context_predicts_same_as_alt++;
			}
			return reach;
		}

		// We do not check predicates here because we have checked them
		// on-the-fly when doing full context prediction.

		// must have conflict
		reportAmbiguity(dfa, D, startIndex, input.index(), reach.conflictingAlts, reach);

		reach.uniqueAlt = reach.conflictingAlts.getMinElement();

		return reach;
	}

	protected ATNConfigSet computeReachSet(ATNConfigSet closure, int t,
										   boolean greedy,
										   boolean loopsSimulateTailRecursion,
										   boolean fullCtx)
	{
		if ( debug ) System.out.println("in computeReachSet, starting closure: " + closure);
		ATNConfigSet reach = new ATNConfigSet(fullCtx);
		Set<ATNConfig> closureBusy = new HashSet<ATNConfig>();
		ATNConfigSet intermediate = new ATNConfigSet(fullCtx);
		// First figure out where we can reach on input t
		for (ATNConfig c : closure) {
			if ( debug ) System.out.println("testing "+getTokenName(t)+" at "+c.toString());
			int n = c.state.getNumberOfTransitions();
			for (int ti=0; ti<n; ti++) {               // for each transition
				Transition trans = c.state.transition(ti);
				ATNState target = getReachableTarget(trans, t);
				if ( target!=null ) {
					intermediate.add(new ATNConfig(c, target), mergeCache);
				}
			}
		}
		// Now figure out where the closure can take us, but only if we'll
		// need to continue looking for more input.
		if ( intermediate.size()==1 ) {
			// Don't pursue the closure if there is just one state.
			// It can only have one alternative; just add to result
			// Also don't pursue the closure if there is unique alternative
			// among the configurations.
			reach = new ATNConfigSet(intermediate);
		}
		else if ( ParserATNSimulator.getUniqueAlt(intermediate)==1 ) {
			// Also don't pursue the closure if there is unique alternative
			// among the configurations.
			reach = new ATNConfigSet(intermediate);
		}
		else {
			for (ATNConfig c : intermediate) {
				closure(c, reach, closureBusy, false, greedy,
						loopsSimulateTailRecursion, fullCtx);
			}
		}

		if ( reach.size()==0 ) return null;
		return reach;
	}

	@NotNull
	public ATNConfigSet computeStartState(@NotNull ATNState p,
										  @Nullable RuleContext ctx,
										  boolean greedy,
										  boolean loopsSimulateTailRecursion,
										  boolean fullCtx)
	{
		// always at least the implicit call to start rule
		PredictionContext initialContext = PredictionContext.fromRuleContext(ctx);
		ATNConfigSet configs = new ATNConfigSet(fullCtx);

		for (int i=0; i<p.getNumberOfTransitions(); i++) {
			ATNState target = p.transition(i).target;
			ATNConfig c = new ATNConfig(target, i+1, initialContext);
			Set<ATNConfig> closureBusy = new HashSet<ATNConfig>();
			closure(c, configs, closureBusy, true, greedy,
					loopsSimulateTailRecursion, fullCtx);
		}

		return configs;
	}

	@Nullable
	public ATNState getReachableTarget(@NotNull Transition trans, int ttype) {
		switch (trans.getSerializationType()) {
		case Transition.ATOM:
			AtomTransition at = (AtomTransition)trans;
			if ( at.label == ttype ) {
				return at.target;
			}

			return null;

		case Transition.SET:
			SetTransition st = (SetTransition)trans;
			if ( st.set.contains(ttype) ) {
				return st.target;
			}

			return null;

		case Transition.NOT_SET:
			NotSetTransition nst = (NotSetTransition)trans;
			if ( !nst.set.contains(ttype) ) {
				return nst.target;
			}

			return null;

		case Transition.RANGE:
			RangeTransition rt = (RangeTransition)trans;
			if ( ttype>=rt.from && ttype<=rt.to ) {
				return rt.target;
			}

			return null;

		case Transition.WILDCARD:
			if (ttype != Token.EOF) {
				return trans.target;
			}

			return null;

		default:
			return null;
		}
	}

	public SemanticContext[] getPredsForAmbigAlts(@NotNull IntervalSet ambigAlts,
												  @NotNull ATNConfigSet configs,
												  int nalts)
	{
		// REACH=[1|1|[]|0:0, 1|2|[]|0:1]
		/* altToPred starts as an array of all null contexts. The entry at index i
		 * corresponds to alternative i. altToPred[i] may have one of three values:
		 *   1. null: no ATNConfig c is found such that c.alt==i
		 *   2. SemanticContext.NONE: At least one ATNConfig c exists such that
		 *      c.alt==i and c.semanticContext==SemanticContext.NONE. In other words,
		 *      alt i has at least one unpredicated config.
		 *   3. Non-NONE Semantic Context: There exists at least one, and for all
		 *      ATNConfig c such that c.alt==i, c.semanticContext!=SemanticContext.NONE.
		 *
		 * From this, it is clear that NONE||anything==NONE.
		 */
		SemanticContext[] altToPred = new SemanticContext[nalts + 1];
		for (ATNConfig c : configs) {
			if ( ambigAlts.contains(c.alt) ) {
				altToPred[c.alt] = SemanticContext.or(altToPred[c.alt], c.semanticContext);
			}
		}

		int nPredAlts = 0;
		for (int i = 1; i <= nalts; i++) {
			if (altToPred[i] == null) {
				altToPred[i] = SemanticContext.NONE;
			}
			else if (altToPred[i] != SemanticContext.NONE) {
				nPredAlts++;
			}
		}

//		// Optimize away p||p and p&&p TODO: optimize() was a no-op
//		for (int i = 0; i < altToPred.length; i++) {
//			altToPred[i] = altToPred[i].optimize();
//		}

		// nonambig alts are null in altToPred
		if ( nPredAlts==0 ) altToPred = null;
		if ( debug ) System.out.println("getPredsForAmbigAlts result "+Arrays.toString(altToPred));
		return altToPred;
	}

	public List<DFAState.PredPrediction> getPredicatePredictions(IntervalSet ambigAlts,
																 SemanticContext[] altToPred)
	{
		List<DFAState.PredPrediction> pairs = new ArrayList<DFAState.PredPrediction>();
		boolean containsPredicate = false;
		for (int i = 1; i < altToPred.length; i++) {
			SemanticContext pred = altToPred[i];

			// unpredicated is indicated by SemanticContext.NONE
			assert pred != null;

			if (ambigAlts!=null && ambigAlts.contains(i)) {
				pairs.add(new DFAState.PredPrediction(pred, i));
			}
			if ( pred!=SemanticContext.NONE ) containsPredicate = true;
		}

		if ( !containsPredicate ) {
			pairs = null;
		}

//		System.out.println(Arrays.toString(altToPred)+"->"+pairs);
		return pairs;
	}

	/** Look through a list of predicate/alt pairs, returning alts for the
	 *  pairs that win. A {@code NONE} predicate indicates an alt containing an
	 *  unpredicated config which behaves as "always true." If !complete
	 *  then we stop at the first predicate that evaluates to true. This
	 *  includes pairs with null predicates.
	 */
	public IntervalSet evalSemanticContext(List<DFAState.PredPrediction> predPredictions,
										   ParserRuleContext<?> outerContext,
										   boolean complete)
	{
		IntervalSet predictions = new IntervalSet();
		for (DFAState.PredPrediction pair : predPredictions) {
			if ( pair.pred==SemanticContext.NONE ) {
				predictions.add(pair.alt);
				if (!complete) {
					break;
				}
				continue;
			}

			boolean predicateEvaluationResult = pair.pred.eval(parser, outerContext);
			if ( debug || dfa_debug ) {
				System.out.println("eval pred "+pair+"="+predicateEvaluationResult);
			}

			if ( predicateEvaluationResult ) {
				if ( debug || dfa_debug ) System.out.println("PREDICT "+pair.alt);
				predictions.add(pair.alt);
				if (!complete) {
					break;
				}
			}
		}

		return predictions;
	}


	/* TODO: If we are doing predicates, there is no point in pursuing
		 closure operations if we reach a DFA state that uniquely predicts
		 alternative. We will not be caching that DFA state and it is a
		 waste to pursue the closure. Might have to advance when we do
		 ambig detection thought :(
		  */

	// TODO: loopsSimulateTailRecursion might not be necessary. seems slow without it. see what that is 12/29/11
	protected void closure(@NotNull ATNConfig config,
						   @NotNull ATNConfigSet configs,
						   @NotNull Set<ATNConfig> closureBusy,
						   boolean collectPredicates,
						   boolean greedy,
						   boolean loopsSimulateTailRecursion,
						   boolean fullCtx)
	{
		final int initialDepth = 0;
		closureCheckingStopStateAndLoopRecursion(config, configs, closureBusy, collectPredicates, greedy,
												 loopsSimulateTailRecursion,
												 fullCtx,
												 initialDepth);
	}

	protected void closureCheckingStopStateAndLoopRecursion(@NotNull ATNConfig config,
															@NotNull ATNConfigSet configs,
															@NotNull Set<ATNConfig> closureBusy,
															boolean collectPredicates,
															boolean greedy,
															boolean loopsSimulateTailRecursion,
															boolean fullCtx,
															int depth)
	{
		if ( debug ) System.out.println("closure("+config.toString(parser,true)+")");

		if ( !closureBusy.add(config) ) return; // avoid infinite recursion

		if ( config.state instanceof RuleStopState ) {
			if ( !greedy ) {
				// don't see past end of a rule for any nongreedy decision
				if ( debug ) System.out.println("NONGREEDY at stop state of "+
												getRuleName(config.state.ruleIndex));
				configs.add(config, mergeCache);
				return;
			}
			// We hit rule end. If we have context info, use it
			// run thru all possible stack tops in ctx
			if ( config.context!=null && !config.context.isEmpty() ) {
				for (SingletonPredictionContext ctx : config.context) {
					if ( ctx.invokingState==PredictionContext.EMPTY_FULL_CTX_INVOKING_STATE ) {
						// we have no context info, just chase follow links (if greedy)
						if ( debug ) System.out.println("FALLING off rule "+
														getRuleName(config.state.ruleIndex));
						closure_(config, configs, closureBusy, collectPredicates, greedy,
								 loopsSimulateTailRecursion, fullCtx, depth);
						continue;
					}
					ATNState invokingState = atn.states.get(ctx.invokingState);
					RuleTransition rt = (RuleTransition)invokingState.transition(0);
					ATNState retState = rt.followState;
					PredictionContext newContext = ctx.parent; // "pop" invoking state
					ATNConfig c = new ATNConfig(retState, config.alt, newContext,
												config.semanticContext);
					// While we have context to pop back from, we may have
					// gotten that context AFTER having falling off a rule.
					// Make sure we track that we are now out of context.
					c.reachesIntoOuterContext = config.reachesIntoOuterContext;
					assert depth > Integer.MIN_VALUE;
					closureCheckingStopStateAndLoopRecursion(c, configs, closureBusy, collectPredicates, greedy,
															 loopsSimulateTailRecursion,
															 fullCtx, depth - 1);
				}
				return;
			}
			else {
				// else if we have no context info, just chase follow links (if greedy)
				if ( debug ) System.out.println("FALLING off rule "+
												getRuleName(config.state.ruleIndex));
			}
		}
		else if ( loopsSimulateTailRecursion ) {
			if ( config.state.getClass()==StarLoopbackState.class ||
				 config.state.getClass()==PlusLoopbackState.class )
			{
				config.context =
					new SingletonPredictionContext(config.context, config.state.stateNumber);
				// alter config; it's ok, since all calls to closure pass in a fresh config for us to chase
				if ( debug ) System.out.println("Loop back; push "+config.state.stateNumber+", stack="+config.context);
			}
			else if ( config.state.getClass()==LoopEndState.class ) {
				if ( debug ) System.out.print("Loop end; pop, stack=" + config.context);
				LoopEndState end = (LoopEndState)config.state;
				// pop all the way back until we don't see the loopback state anymore
				config.context = config.context.popAll(end.loopBackStateNumber,
													   configs.fullCtx,
													   mergeCache);
				if ( debug ) System.out.println(" becomes "+config.context);
			}
		}

		closure_(config, configs, closureBusy, collectPredicates, greedy,
				 loopsSimulateTailRecursion, fullCtx, depth);
	}

	/** Do the actual work of walking epsilon edges */
	protected void closure_(@NotNull ATNConfig config,
							@NotNull ATNConfigSet configs,
							@NotNull Set<ATNConfig> closureBusy,
							boolean collectPredicates,
							boolean greedy,
							boolean loopsSimulateTailRecursion,
							boolean fullCtx,
							int depth)
	{
		ATNState p = config.state;
		// optimization
		if ( !p.onlyHasEpsilonTransitions() ) {
            configs.add(config, mergeCache);
			if ( config.semanticContext!=null && config.semanticContext!= SemanticContext.NONE ) {
				configs.hasSemanticContext = true;
			}
			if ( config.reachesIntoOuterContext>0 ) {
				configs.dipsIntoOuterContext = true;
			}
//            if ( debug ) System.out.println("added config "+configs);
        }

		for (int i=0; i<p.getNumberOfTransitions(); i++) {
			Transition t = p.transition(i);
			boolean continueCollecting =
				!(t instanceof ActionTransition) && collectPredicates;
			ATNConfig c = getEpsilonTarget(config, t, continueCollecting,
										   depth == 0, fullCtx);
			if ( c!=null ) {
				int newDepth = depth;
				if ( config.state instanceof RuleStopState) {
					// target fell off end of rule; mark resulting c as having dipped into outer context
					// We can't get here if incoming config was rule stop and we had context
					// track how far we dip into outer context.  Might
					// come in handy and we avoid evaluating context dependent
					// preds if this is > 0.
					c.reachesIntoOuterContext++;
					configs.dipsIntoOuterContext = true; // TODO: can remove? only care when we add to set per middle of this method
					assert newDepth > Integer.MIN_VALUE;
					newDepth--;
					if ( debug ) System.out.println("dips into outer ctx: "+c);
				}
				else if (t instanceof RuleTransition) {
					// latch when newDepth goes negative - once we step out of the entry context we can't return
					if (newDepth >= 0) {
						newDepth++;
					}
				}

				closureCheckingStopStateAndLoopRecursion(c, configs, closureBusy, continueCollecting, greedy,
														 loopsSimulateTailRecursion,
														 fullCtx, newDepth);
			}
		}
	}

	@NotNull
	public String getRuleName(int index) {
		if ( parser!=null && index>=0 ) return parser.getRuleNames()[index];
		return "<rule "+index+">";
	}

	@Nullable
<<<<<<< HEAD
	public ATNConfig getEpsilonTarget(@NotNull ATNConfig config,
									  @NotNull Transition t,
									  boolean collectPredicates,
									  boolean inContext,
									  boolean fullCtx)
	{
		if ( t instanceof RuleTransition ) {
			return ruleTransition(config, t);
		}
		else if ( t instanceof PredicateTransition ) {
			return predTransition(config, (PredicateTransition)t,
								  collectPredicates,
								  inContext,
								  fullCtx);
		}
		else if ( t instanceof ActionTransition ) {
=======
	public ATNConfig getEpsilonTarget(@NotNull ATNConfig config, @NotNull Transition t, boolean collectPredicates, boolean inContext) {
		switch (t.getSerializationType()) {
		case Transition.RULE:
			return ruleTransition(config, t);

		case Transition.PREDICATE:
			return predTransition(config, (PredicateTransition)t, collectPredicates, inContext);

		case Transition.ACTION:
>>>>>>> c7d1ea7e
			return actionTransition(config, (ActionTransition)t);

		case Transition.EPSILON:
			return new ATNConfig(config, t.target);

		default:
			return null;
		}
	}

	@NotNull
	public ATNConfig actionTransition(@NotNull ATNConfig config, @NotNull ActionTransition t) {
		if ( debug ) System.out.println("ACTION edge "+t.ruleIndex+":"+t.actionIndex);
		return new ATNConfig(config, t.target);
	}

	@Nullable
	public ATNConfig predTransition(@NotNull ATNConfig config,
									@NotNull PredicateTransition pt,
									boolean collectPredicates,
									boolean inContext,
									boolean fullCtx)
	{
		if ( debug ) {
			System.out.println("PRED (collectPredicates="+collectPredicates+") "+
                    pt.ruleIndex+":"+pt.predIndex+
					", ctx dependent="+pt.isCtxDependent);
			if ( parser != null ) {
                System.out.println("context surrounding pred is "+
                                   parser.getRuleInvocationStack());
            }
		}

		ATNConfig c = null;
		if ( collectPredicates &&
			 (!pt.isCtxDependent || (pt.isCtxDependent&&inContext)) )
		{
			if ( fullCtx ) {
				// In full context mode, we can evaluate predicates on-the-fly
				// during closure, which dramatically reduces the size of
				// the config sets. It also obviates the need to test predicates
				// later during conflict resolution.
				int currentPosition = _input.index();
				_input.seek(_startIndex);
				boolean predSucceeds = pt.getPredicate().eval(parser, _outerContext);
				_input.seek(currentPosition);
				if ( predSucceeds ) {
					c = new ATNConfig(config, pt.target); // no pred context
				}
			}
			else {
				SemanticContext newSemCtx =
					SemanticContext.and(config.semanticContext, pt.getPredicate());
				c = new ATNConfig(config, pt.target, newSemCtx);
			}
		}
		else {
			c = new ATNConfig(config, pt.target);
		}

		if ( debug ) System.out.println("config from pred transition="+c);
        return c;
	}

	@NotNull
	public ATNConfig ruleTransition(@NotNull ATNConfig config, @NotNull Transition t) {
		if ( debug ) {
			System.out.println("CALL rule "+getRuleName(t.target.ruleIndex)+
							   ", ctx="+config.context);
		}
		PredictionContext newContext =
			new SingletonPredictionContext(config.context, config.state.stateNumber);
		return new ATNConfig(config, t.target, newContext);
	}

	/**
	 * From grammar:

	 s' : s s ;
	 s : x? | x ;
	 x : 'a' ;

	 config list: (4,1), (11,1,4), (7,1), (3,1,1), (4,1,1), (8,1,1), (7,1,1),
	 (8,2), (11,2,8), (11,1,[8 1])

	 state to config list:

	 3  -> (3,1,1)
	 4  -> (4,1), (4,1,1)
	 7  -> (7,1), (7,1,1)
	 8  -> (8,1,1), (8,2)
	 11 -> (11,1,4), (11,2,8), (11,1,8 1)

	 Walk and find state config lists with > 1 alt. If none, no conflict. return null. Here, states 11
	 and 8 have lists with both alts 1 and 2. Must check these config lists for conflicting configs.

	 Sam pointed out a problem with the previous definition, v3, of
	 ambiguous states. If we have another state associated with conflicting
	 alternatives, we should keep going. For example, the following grammar

	 s : (ID | ID ID?) ';' ;

	 When the ATN simulation reaches the state before ';', it has a DFA
	 state that looks like: [12|1|[], 6|2|[], 12|2|[]]. Naturally
	 12|1|[] and 12|2|[] conflict, but we cannot stop processing this node
	 because alternative to has another way to continue, via [6|2|[]].
	 The key is that we have a single state that has config's only associated
	 with a single alternative, 2, and crucially the state transitions
	 among the configurations are all non-epsilon transitions. That means
	 we don't consider any conflicts that include alternative 2. So, we
	 ignore the conflict between alts 1 and 2. We ignore a set of
	 conflicting alts when there is an intersection with an alternative
	 associated with a single alt state in the state->config-list map.

	 It's also the case that we might have two conflicting configurations but
	 also a 3rd nonconflicting configuration for a different alternative:
	 [1|1|[], 1|2|[], 8|3|[]]. This can come about from grammar:

	 a : A | A | A B ;

	 After matching input A, we reach the stop state for rule A, state 1.
	 State 8 is the state right before B. Clearly alternatives 1 and 2
	 conflict and no amount of further lookahead will separate the two.
	 However, alternative 3 will be able to continue and so we do not
	 stop working on this state. In the previous example, we're concerned
	 with states associated with the conflicting alternatives. Here alt
	 3 is not associated with the conflicting configs, but since we can continue
	 looking for input reasonably, I don't declare the state done. We
	 ignore a set of conflicting alts when we have an alternative
	 that we still need to pursue.

	 So, in summary, as long as there is a single configuration that is
	 not conflicting with any other configuration for that state, then
	 there is more input we can use to keep going. E.g.,
	 s->[(s,1,[x]), (s,2,[x]), (s,2,[y])]
	 s->[(s,1,_)]
	 s->[(s,1,[y]), (s,2,[x])]
	 Regardless of what goes on for the other states, this is
	 sufficient to force us to add this new state to the ATN-to-DFA work list.

	 TODO: split into "has nonconflict config--add to work list" and getambigalts functions

	 TODO: now we know contexts are merged, can we optimize?  Use big int -> config array?
	 */
	@Nullable
	public IntervalSet getConflictingAlts(@NotNull ATNConfigSet configs) {
		if ( debug ) System.out.println("### check ambiguous  "+configs);
//		System.out.println("getConflictingAlts; set size="+configs.size());
		// First get a list of configurations for each state.
		// Most of the time, each state will have one associated configuration.
		MultiMap<Integer, ATNConfig> stateToConfigListMap = new MultiMap<Integer, ATNConfig>();
		Map<Integer, IntervalSet> stateToAltListMap = new HashMap<Integer, IntervalSet>();

		for (ATNConfig c : configs) {
			stateToConfigListMap.map(c.state.stateNumber, c);
			IntervalSet alts = stateToAltListMap.get(c.state.stateNumber);
			if ( alts==null ) {
				alts = new IntervalSet();
				stateToAltListMap.put(c.state.stateNumber, alts);
			}
			alts.add(c.alt);
		}
		// potential conflicts are states, s, with > 1 configurations and diff alts
		// find all alts with potential conflicts
		int numPotentialConflicts = 0;
		IntervalSet altsToIgnore = new IntervalSet();
		for (int state : stateToConfigListMap.keySet()) { // for each state
			IntervalSet alts = stateToAltListMap.get(state);
			if ( alts.size()==1 ) {
				if ( !atn.states.get(state).onlyHasEpsilonTransitions() ) {
					List<ATNConfig> configsPerState = stateToConfigListMap.get(state);
					ATNConfig anyConfig = configsPerState.get(0);
					altsToIgnore.add(anyConfig.alt);
					if ( debug ) System.out.println("### one alt and all non-ep: "+configsPerState);
				}
				// remove state's configurations from further checking; no issues with them.
				// (can't remove as it's concurrent modification; set to null)
//				return null;
				stateToConfigListMap.put(state, null);
			}
			else {
				numPotentialConflicts++;
			}
		}

		if ( debug ) System.out.println("### altsToIgnore: "+altsToIgnore);
		if ( debug ) System.out.println("### stateToConfigListMap="+stateToConfigListMap);

		if ( numPotentialConflicts==0 ) {
			return null;
		}

		// compare each pair of configs in sets for states with > 1 alt in config list, looking for
		// (s, i, ctx) and (s, j, ctx') where ctx==ctx' or one is suffix of the other.
		IntervalSet ambigAlts = new IntervalSet();
		for (int state : stateToConfigListMap.keySet()) {
			List<ATNConfig> configsPerState = stateToConfigListMap.get(state);
			if (configsPerState == null) continue;
			IntervalSet alts = stateToAltListMap.get(state);
// Sam's correction to ambig def is here:
			if ( !altsToIgnore.isNil() && alts.and(altsToIgnore).size()<=1 ) {
//				System.err.println("ignoring alt since "+alts+"&"+altsToIgnore+
//								   ".size is "+alts.and(altsToIgnore).size());
				continue;
			}
			int size = configsPerState.size();
			for (int i = 0; i < size; i++) {
				ATNConfig c = configsPerState.get(i);
				for (int j = i+1; j < size; j++) {
					ATNConfig d = configsPerState.get(j);
					if ( c.alt != d.alt ) {
						boolean conflicting = c.context.equals(d.context);
						if ( conflicting ) {
							if ( debug ) {
								System.out.println("we reach state "+c.state.stateNumber+
												   " in rule "+
												   (parser !=null ? getRuleName(c.state.ruleIndex) :"n/a")+
												   " alts "+c.alt+","+d.alt+" from ctx "+c.context.toString(parser)
												   +" and "+ d.context.toString(parser));
							}
							ambigAlts.add(c.alt);
							ambigAlts.add(d.alt);
						}
					}
				}
			}
		}

		if ( debug ) System.out.println("### ambigAlts="+ambigAlts);

		if ( ambigAlts.isNil() ) return null;

		// are any configs not represented in ambig alt sets
//		for (ATNConfig config : configs) {
//			if (!ambigAlts.contains(config.alt)) {
//				return null;
//			}
//		}
		return ambigAlts;
	}

	protected IntervalSet getConflictingAltsOrUniqueAlt(ATNConfigSet configs) {
		IntervalSet conflictingAlts;
		if ( configs.uniqueAlt!= ATN.INVALID_ALT_NUMBER ) {
			conflictingAlts = IntervalSet.of(configs.uniqueAlt);
		}
		else {
			conflictingAlts = configs.conflictingAlts;
		}
		return conflictingAlts;
	}

//	protected int resolveToMinAlt(@NotNull DFAState D, IntervalSet conflictingAlts) {
//		// kill dead alts so we don't chase them ever
////		killAlts(conflictingAlts, D.configset);
//		D.prediction = conflictingAlts.getMinElement();
//		if ( debug ) System.out.println("RESOLVED TO "+D.prediction+" for "+D);
//		return D.prediction;
//	}

	protected int resolveNongreedyToExitBranch(@NotNull ATNConfigSet reach,
											   @NotNull IntervalSet conflictingAlts)
	{
		// exit branch is alt 2 always; alt 1 is entry or loopback branch
		// since we're predicting, create DFA accept state for exit alt
		int exitAlt = 2;
		conflictingAlts.remove(exitAlt);
		// kill dead alts so we don't chase them ever
//		killAlts(conflictingAlts, reach);
		if ( debug ) System.out.println("RESOLVED TO "+reach);
		return exitAlt;
	}

	@NotNull
	public String getTokenName(int t) {
		if ( t==Token.EOF ) return "EOF";
		if ( parser!=null && parser.getTokenNames()!=null ) {
			String[] tokensNames = parser.getTokenNames();
			if ( t>=tokensNames.length ) {
				System.err.println(t+" ttype out of range: "+ Arrays.toString(tokensNames));
				System.err.println(((CommonTokenStream)parser.getInputStream()).getTokens());
			}
			else {
				return tokensNames[t]+"<"+t+">";
			}
		}
		return String.valueOf(t);
	}

	public String getLookaheadName(TokenStream input) {
		return getTokenName(input.LA(1));
	}

	public void dumpDeadEndConfigs(@NotNull NoViableAltException nvae) {
		System.err.println("dead end configs: ");
		for (ATNConfig c : nvae.deadEndConfigs) {
			String trans = "no edges";
			if ( c.state.getNumberOfTransitions()>0 ) {
				Transition t = c.state.transition(0);
				if ( t instanceof AtomTransition) {
					AtomTransition at = (AtomTransition)t;
					trans = "Atom "+getTokenName(at.label);
				}
				else if ( t instanceof SetTransition ) {
					SetTransition st = (SetTransition)t;
					boolean not = st instanceof NotSetTransition;
					trans = (not?"~":"")+"Set "+st.set.toString();
				}
			}
			System.err.println(c.toString(parser, true)+":"+trans);
		}
	}

	@NotNull
	public NoViableAltException noViableAlt(@NotNull TokenStream input,
											@NotNull ParserRuleContext<?> outerContext,
											@NotNull ATNConfigSet configs,
											int startIndex)
	{
		return new NoViableAltException(parser, input,
											input.get(startIndex),
											input.LT(1),
											configs, outerContext);
	}

	public static int getUniqueAlt(@NotNull Collection<ATNConfig> configs) {
		int alt = ATN.INVALID_ALT_NUMBER;
		for (ATNConfig c : configs) {
			if ( alt == ATN.INVALID_ALT_NUMBER ) {
				alt = c.alt; // found first alt
			}
			else if ( c.alt!=alt ) {
				return ATN.INVALID_ALT_NUMBER;
			}
		}
		return alt;
	}

	@Nullable
	public boolean configWithAltAtStopState(@NotNull Collection<ATNConfig> configs, int alt) {
		for (ATNConfig c : configs) {
			if ( c.alt == alt ) {
				if ( c.state.getClass() == RuleStopState.class ) {
					return true;
				}
			}
		}
		return false;
	}

	protected void addDFAEdge(@NotNull DFA dfa,
							  @Nullable DFAState from,
							  int t,
							  @Nullable DFAState to)
	{
		if ( debug ) System.out.println("EDGE "+from+" -> "+to+" upon "+getTokenName(t));
		if ( from==null || t < -1 || to == null ) return;
		to = addDFAState(dfa, to); // used existing if possible not incoming
		synchronized (dfa) {
			if ( from.edges==null ) {
				from.edges = new DFAState[atn.maxTokenType+1+1]; // TODO: make adaptive
			}
			from.edges[t+1] = to; // connect
		}
		if ( debug ) System.out.println("DFA=\n"+dfa.toString(parser!=null?parser.getTokenNames():null));
	}

	/** Add D if not there and return D. Return previous if already present. */
	protected DFAState addDFAState(@NotNull DFA dfa, @NotNull DFAState D) {
		synchronized (dfa) {
			DFAState existing = dfa.states.get(D);
			if ( existing!=null ) return existing;

			D.stateNumber = dfa.states.size();
			synchronized (sharedContextCache) {
				D.configs.optimizeConfigs(this);
			}
			D.configs.setReadonly(true);
			dfa.states.put(D, D);
			if ( debug ) System.out.println("adding new DFA state: "+D);
			return D;
		}
	}

	public void reportAttemptingFullContext(DFA dfa, ATNConfigSet configs, int startIndex, int stopIndex) {
        if ( debug || retry_debug ) {
			Interval interval = Interval.of(startIndex, stopIndex);
			System.out.println("reportAttemptingFullContext decision="+dfa.decision+":"+configs+
                               ", input="+parser.getTokenStream().getText(interval));
        }
        if ( parser!=null ) parser.getErrorListenerDispatch().reportAttemptingFullContext(parser, dfa, startIndex, stopIndex, configs);
    }

	public void reportContextSensitivity(DFA dfa, ATNConfigSet configs, int startIndex, int stopIndex) {
        if ( debug || retry_debug ) {
			Interval interval = Interval.of(startIndex, stopIndex);
            System.out.println("reportContextSensitivity decision="+dfa.decision+":"+configs+
                               ", input="+parser.getTokenStream().getText(interval));
        }
        if ( parser!=null ) parser.getErrorListenerDispatch().reportContextSensitivity(parser, dfa, startIndex, stopIndex, configs);
    }

    /** If context sensitive parsing, we know it's ambiguity not conflict */
    public void reportAmbiguity(@NotNull DFA dfa, DFAState D, int startIndex, int stopIndex,
								@NotNull IntervalSet ambigAlts,
								@NotNull ATNConfigSet configs)
	{
		if ( debug || retry_debug ) {
//			ParserATNPathFinder finder = new ParserATNPathFinder(parser, atn);
//			int i = 1;
//			for (Transition t : dfa.atnStartState.transitions) {
//				System.out.println("ALT "+i+"=");
//				System.out.println(startIndex+".."+stopIndex+", len(input)="+parser.getInputStream().size());
//				TraceTree path = finder.trace(t.target, parser.getContext(), (TokenStream)parser.getInputStream(),
//											  startIndex, stopIndex);
//				if ( path!=null ) {
//					System.out.println("path = "+path.toStringTree());
//					for (TraceTree leaf : path.leaves) {
//						List<ATNState> states = path.getPathToNode(leaf);
//						System.out.println("states="+states);
//					}
//				}
//				i++;
//			}
			Interval interval = Interval.of(startIndex, stopIndex);
			System.out.println("reportAmbiguity "+
							   ambigAlts+":"+configs+
                               ", input="+parser.getTokenStream().getText(interval));
        }
        if ( parser!=null ) parser.getErrorListenerDispatch().reportAmbiguity(parser, dfa, startIndex, stopIndex,
																			  ambigAlts, configs);
    }

	public void setSLL(boolean SLL) {
		this.SLL = SLL;
	}
}<|MERGE_RESOLUTION|>--- conflicted
+++ resolved
@@ -917,7 +917,6 @@
 			if ( at.label == ttype ) {
 				return at.target;
 			}
-
 			return null;
 
 		case Transition.SET:
@@ -925,7 +924,6 @@
 			if ( st.set.contains(ttype) ) {
 				return st.target;
 			}
-
 			return null;
 
 		case Transition.NOT_SET:
@@ -933,7 +931,6 @@
 			if ( !nst.set.contains(ttype) ) {
 				return nst.target;
 			}
-
 			return null;
 
 		case Transition.RANGE:
@@ -941,14 +938,12 @@
 			if ( ttype>=rt.from && ttype<=rt.to ) {
 				return rt.target;
 			}
-
 			return null;
 
 		case Transition.WILDCARD:
 			if (ttype != Token.EOF) {
 				return trans.target;
 			}
-
 			return null;
 
 		default:
@@ -1230,34 +1225,23 @@
 	}
 
 	@Nullable
-<<<<<<< HEAD
 	public ATNConfig getEpsilonTarget(@NotNull ATNConfig config,
 									  @NotNull Transition t,
 									  boolean collectPredicates,
 									  boolean inContext,
 									  boolean fullCtx)
 	{
-		if ( t instanceof RuleTransition ) {
+		switch (t.getSerializationType()) {
+		case Transition.RULE:
 			return ruleTransition(config, t);
-		}
-		else if ( t instanceof PredicateTransition ) {
+
+		case Transition.PREDICATE:
 			return predTransition(config, (PredicateTransition)t,
 								  collectPredicates,
 								  inContext,
 								  fullCtx);
-		}
-		else if ( t instanceof ActionTransition ) {
-=======
-	public ATNConfig getEpsilonTarget(@NotNull ATNConfig config, @NotNull Transition t, boolean collectPredicates, boolean inContext) {
-		switch (t.getSerializationType()) {
-		case Transition.RULE:
-			return ruleTransition(config, t);
-
-		case Transition.PREDICATE:
-			return predTransition(config, (PredicateTransition)t, collectPredicates, inContext);
 
 		case Transition.ACTION:
->>>>>>> c7d1ea7e
 			return actionTransition(config, (ActionTransition)t);
 
 		case Transition.EPSILON:
