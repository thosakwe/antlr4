/*
 * [The "BSD license"]
 *  Copyright (c) 2013 Terence Parr
 *  Copyright (c) 2013 Sam Harwell
 *  All rights reserved.
 *
 *  Redistribution and use in source and binary forms, with or without
 *  modification, are permitted provided that the following conditions
 *  are met:
 *
 *  1. Redistributions of source code must retain the above copyright
 *     notice, this list of conditions and the following disclaimer.
 *  2. Redistributions in binary form must reproduce the above copyright
 *     notice, this list of conditions and the following disclaimer in the
 *     documentation and/or other materials provided with the distribution.
 *  3. The name of the author may not be used to endorse or promote products
 *     derived from this software without specific prior written permission.
 *
 *  THIS SOFTWARE IS PROVIDED BY THE AUTHOR ``AS IS'' AND ANY EXPRESS OR
 *  IMPLIED WARRANTIES, INCLUDING, BUT NOT LIMITED TO, THE IMPLIED WARRANTIES
 *  OF MERCHANTABILITY AND FITNESS FOR A PARTICULAR PURPOSE ARE DISCLAIMED.
 *  IN NO EVENT SHALL THE AUTHOR BE LIABLE FOR ANY DIRECT, INDIRECT,
 *  INCIDENTAL, SPECIAL, EXEMPLARY, OR CONSEQUENTIAL DAMAGES (INCLUDING, BUT
 *  NOT LIMITED TO, PROCUREMENT OF SUBSTITUTE GOODS OR SERVICES; LOSS OF USE,
 *  DATA, OR PROFITS; OR BUSINESS INTERRUPTION) HOWEVER CAUSED AND ON ANY
 *  THEORY OF LIABILITY, WHETHER IN CONTRACT, STRICT LIABILITY, OR TORT
 *  (INCLUDING NEGLIGENCE OR OTHERWISE) ARISING IN ANY WAY OUT OF THE USE OF
 *  THIS SOFTWARE, EVEN IF ADVISED OF THE POSSIBILITY OF SUCH DAMAGE.
 */
using System.Globalization;
using Antlr4.Runtime;
using Antlr4.Runtime.Atn;
using Antlr4.Runtime.Misc;
using Sharpen;

namespace Antlr4.Runtime
{
#if !PORTABLE
    [System.Serializable]
#endif
    public class LexerNoViableAltException : RecognitionException
    {
        private const long serialVersionUID = -730999203913001726L;

        /// <summary>Matching attempted at what input index?</summary>
        private readonly int startIndex;

        /// <summary>Which configurations did we try at input.index() that couldn't match input.LA(1)?
        ///     </summary>
        [Nullable]
        private readonly ATNConfigSet deadEndConfigs;

        public LexerNoViableAltException(Lexer lexer, ICharStream input, int startIndex, 
            ATNConfigSet deadEndConfigs) : base(lexer, input)
        {
            this.startIndex = startIndex;
            this.deadEndConfigs = deadEndConfigs;
        }

        public virtual int GetStartIndex()
        {
            return startIndex;
        }

        [return: Nullable]
        public virtual ATNConfigSet GetDeadEndConfigs()
        {
            return deadEndConfigs;
        }

        public override IIntStream InputStream
        {
            get
            {
                return (ICharStream)base.InputStream;
            }
        }

        public override string ToString()
        {
            string symbol = string.Empty;
            if (startIndex >= 0 && startIndex < ((ICharStream)InputStream).Size)
            {
                symbol = ((ICharStream)InputStream).GetText(Interval.Of(startIndex, startIndex));
                symbol = Utils.EscapeWhitespace(symbol, false);
            }
<<<<<<< HEAD
            return string.Format("{0}('{1}')", typeof(Antlr4.Runtime.LexerNoViableAltException)
                .Name, symbol);
=======
            return string.Format(CultureInfo.CurrentCulture, "%s('%s')", typeof(Antlr4.Runtime.LexerNoViableAltException
                ).Name, symbol);
>>>>>>> fcf2482a
        }
    }
}<|MERGE_RESOLUTION|>--- conflicted
+++ resolved
@@ -84,13 +84,8 @@
                 symbol = ((ICharStream)InputStream).GetText(Interval.Of(startIndex, startIndex));
                 symbol = Utils.EscapeWhitespace(symbol, false);
             }
-<<<<<<< HEAD
-            return string.Format("{0}('{1}')", typeof(Antlr4.Runtime.LexerNoViableAltException)
-                .Name, symbol);
-=======
-            return string.Format(CultureInfo.CurrentCulture, "%s('%s')", typeof(Antlr4.Runtime.LexerNoViableAltException
+            return string.Format(CultureInfo.CurrentCulture, "{0}('{1}')", typeof(Antlr4.Runtime.LexerNoViableAltException
                 ).Name, symbol);
->>>>>>> fcf2482a
         }
     }
 }