/*
 * [The "BSD license"]
 *  Copyright (c) 2013 Terence Parr
 *  Copyright (c) 2013 Sam Harwell
 *  All rights reserved.
 *
 *  Redistribution and use in source and binary forms, with or without
 *  modification, are permitted provided that the following conditions
 *  are met:
 *
 *  1. Redistributions of source code must retain the above copyright
 *     notice, this list of conditions and the following disclaimer.
 *  2. Redistributions in binary form must reproduce the above copyright
 *     notice, this list of conditions and the following disclaimer in the
 *     documentation and/or other materials provided with the distribution.
 *  3. The name of the author may not be used to endorse or promote products
 *     derived from this software without specific prior written permission.
 *
 *  THIS SOFTWARE IS PROVIDED BY THE AUTHOR ``AS IS'' AND ANY EXPRESS OR
 *  IMPLIED WARRANTIES, INCLUDING, BUT NOT LIMITED TO, THE IMPLIED WARRANTIES
 *  OF MERCHANTABILITY AND FITNESS FOR A PARTICULAR PURPOSE ARE DISCLAIMED.
 *  IN NO EVENT SHALL THE AUTHOR BE LIABLE FOR ANY DIRECT, INDIRECT,
 *  INCIDENTAL, SPECIAL, EXEMPLARY, OR CONSEQUENTIAL DAMAGES (INCLUDING, BUT
 *  NOT LIMITED TO, PROCUREMENT OF SUBSTITUTE GOODS OR SERVICES; LOSS OF USE,
 *  DATA, OR PROFITS; OR BUSINESS INTERRUPTION) HOWEVER CAUSED AND ON ANY
 *  THEORY OF LIABILITY, WHETHER IN CONTRACT, STRICT LIABILITY, OR TORT
 *  (INCLUDING NEGLIGENCE OR OTHERWISE) ARISING IN ANY WAY OUT OF THE USE OF
 *  THIS SOFTWARE, EVEN IF ADVISED OF THE POSSIBILITY OF SUCH DAMAGE.
 */
using System;
using System.Collections.Generic;
using System.Collections.ObjectModel;
using Antlr4.Runtime.Atn;
using Antlr4.Runtime.Misc;
using Sharpen;

namespace Antlr4.Runtime.Atn
{
    /// <summary>An ATN transition between any two ATN states.</summary>
    /// <remarks>
    /// An ATN transition between any two ATN states.  Subclasses define
    /// atom, set, epsilon, action, predicate, rule transitions.
    /// <p/>
    /// This is a one way link.  It emanates from a state (usually via a list of
    /// transitions) and has a target state.
    /// <p/>
    /// Since we never have to change the ATN transitions once we construct it,
    /// we can fix these transitions as specific classes. The DFA transitions
    /// on the other hand need to update the labels as it adds transitions to
    /// the states. We'll use the term Edge for the DFA to distinguish them from
    /// ATN transitions.
    /// </remarks>
    public abstract class Transition
    {
<<<<<<< HEAD
        public static readonly ReadOnlyCollection<string> serializationNames = new ReadOnlyCollection<string>
            (Arrays.AsList("INVALID", "EPSILON", "RANGE", "RULE", "PREDICATE", "ATOM", "ACTION"
            , "SET", "NOT_SET", "WILDCARD", "PRECEDENCE"));
=======
        public static readonly IList<string> serializationNames = Sharpen.Collections.UnmodifiableList(Arrays.AsList("INVALID", "EPSILON", "RANGE", "RULE", "PREDICATE", "ATOM", "ACTION", "SET", "NOT_SET", "WILDCARD", "PRECEDENCE"));
>>>>>>> 828f0639

        /// <summary>The target of this transition.</summary>
        /// <remarks>The target of this transition.</remarks>
        [NotNull]
        public ATNState target;

        protected internal Transition(ATNState target)
        {
            if (target == null)
            {
                throw new ArgumentNullException("target cannot be null.");
            }
            this.target = target;
        }

        public abstract TransitionType TransitionType
        {
            get;
        }

        /// <summary>Are we epsilon, action, sempred?</summary>
        public virtual bool IsEpsilon
        {
            get
            {
                return false;
            }
        }

        public virtual IntervalSet Label
        {
            get
            {
                return null;
            }
        }

        public abstract bool Matches(int symbol, int minVocabSymbol, int maxVocabSymbol);
    }
}<|MERGE_RESOLUTION|>--- conflicted
+++ resolved
@@ -52,13 +52,7 @@
     /// </remarks>
     public abstract class Transition
     {
-<<<<<<< HEAD
-        public static readonly ReadOnlyCollection<string> serializationNames = new ReadOnlyCollection<string>
-            (Arrays.AsList("INVALID", "EPSILON", "RANGE", "RULE", "PREDICATE", "ATOM", "ACTION"
-            , "SET", "NOT_SET", "WILDCARD", "PRECEDENCE"));
-=======
-        public static readonly IList<string> serializationNames = Sharpen.Collections.UnmodifiableList(Arrays.AsList("INVALID", "EPSILON", "RANGE", "RULE", "PREDICATE", "ATOM", "ACTION", "SET", "NOT_SET", "WILDCARD", "PRECEDENCE"));
->>>>>>> 828f0639
+        public static readonly ReadOnlyCollection<string> serializationNames = new ReadOnlyCollection<string>(Arrays.AsList("INVALID", "EPSILON", "RANGE", "RULE", "PREDICATE", "ATOM", "ACTION", "SET", "NOT_SET", "WILDCARD", "PRECEDENCE"));
 
         /// <summary>The target of this transition.</summary>
         /// <remarks>The target of this transition.</remarks>
