--- conflicted
+++ resolved
@@ -160,11 +160,7 @@
         /// <see cref="TokenConstants.Epsilon"/>
         /// is added to the result set.
         /// If
-<<<<<<< HEAD
-        /// <see cref="IntStreamConstants.Eof"/>
-=======
-        /// <paramref name="ctx"/>
->>>>>>> c78833e7
+        /// <paramref name="ctx"/>
         /// is not
         /// <c>PredictionContext#EMPTY_LOCAL</c>
         /// and the end of the outermost rule is
@@ -251,11 +247,7 @@
         /// <param name="lookBusy">
         /// A set used for preventing epsilon closures in the ATN
         /// from causing a stack overflow. Outside code should pass
-<<<<<<< HEAD
-        /// <code>new HashSet&lt;ATNConfig&gt;</code>
-=======
         /// <c>new HashSet&lt;ATNConfig&gt;</c>
->>>>>>> c78833e7
         /// for this argument.
         /// </param>
         /// <param name="calledRuleStack">
