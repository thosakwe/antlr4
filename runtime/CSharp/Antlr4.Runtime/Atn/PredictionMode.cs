--- conflicted
+++ resolved
@@ -135,11 +135,7 @@
             /// The hash code is only a function of the
             /// <see cref="ATNState.stateNumber"/>
             /// and
-<<<<<<< HEAD
             /// <see cref="ATNConfig.Context"/>
-=======
-            /// <see cref="ATNConfig#context"/>
->>>>>>> 9a23a7f3
             /// .
             /// </summary>
             public override int GetHashCode(ATNConfig o)
@@ -287,13 +283,8 @@
                     ATNConfigSet dup = new ATNConfigSet();
                     foreach (ATNConfig c in configs)
                     {
-<<<<<<< HEAD
                         ATNConfig config = c.Transform(c.State, SemanticContext.None, false);
-                        dup.AddItem(config);
-=======
-                        c = c.Transform(c.State, SemanticContext.None, false);
                         dup.Add(c);
->>>>>>> 9a23a7f3
                     }
                     configs = dup;
                 }
@@ -388,21 +379,12 @@
         /// and singleton subsets with
         /// non-conflicting configurations. Two configurations conflict if they have
         /// identical
-<<<<<<< HEAD
         /// <see cref="ATNConfig.State"/>
         /// and
         /// <see cref="ATNConfig.Context"/>
         /// values
         /// but different
         /// <see cref="ATNConfig.Alt"/>
-=======
-        /// <see cref="ATNConfig#state"/>
-        /// and
-        /// <see cref="ATNConfig#context"/>
-        /// values
-        /// but different
-        /// <see cref="ATNConfig.Alt()"/>
->>>>>>> 9a23a7f3
         /// value, e.g.
         /// <code>(s, i, ctx, _)</code>
         /// and
