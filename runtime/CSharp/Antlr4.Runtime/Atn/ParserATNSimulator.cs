--- conflicted
+++ resolved
@@ -1865,13 +1865,8 @@
             return "<rule " + index + ">";
         }
 
-<<<<<<< HEAD
         [return: Nullable]
-        protected internal virtual ATNConfig GetEpsilonTarget(ATNConfig config, Transition t, bool collectPredicates, bool inContext, PredictionContextCache contextCache)
-=======
-        [Nullable]
         protected internal virtual ATNConfig GetEpsilonTarget(ATNConfig config, Transition t, bool collectPredicates, bool inContext, PredictionContextCache contextCache, bool treatEofAsEpsilon)
->>>>>>> a41a70f7
         {
             switch (t.TransitionType)
             {
