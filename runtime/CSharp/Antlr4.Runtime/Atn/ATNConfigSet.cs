--- conflicted
+++ resolved
@@ -159,12 +159,8 @@
         /// Get the set of all alternatives represented by configurations in this
         /// set.
         /// </remarks>
-<<<<<<< HEAD
-        [return: NotNull]
-        public virtual BitSet GetRepresentedAlternatives()
-=======
+        [NotNull]
         public virtual BitSet RepresentedAlternatives
->>>>>>> eef89a00
         {
             get
             {
@@ -234,16 +230,12 @@
         {
             get
             {
-<<<<<<< HEAD
-                states.Add(c.State);
-=======
                 HashSet<ATNState> states = new HashSet<ATNState>();
                 foreach (ATNConfig c in this.configs)
                 {
-                    states.AddItem(c.State);
+                    states.Add(c.State);
                 }
                 return states;
->>>>>>> eef89a00
             }
         }
 
@@ -526,13 +518,8 @@
         public virtual string ToString(bool showContext)
         {
             StringBuilder buf = new StringBuilder();
-<<<<<<< HEAD
             List<ATNConfig> sortedConfigs = new List<ATNConfig>(configs);
-            sortedConfigs.Sort(new _IComparer_490());
-=======
-            IList<ATNConfig> sortedConfigs = new List<ATNConfig>(configs);
             sortedConfigs.Sort(new _IComparer_495());
->>>>>>> eef89a00
             buf.Append("[");
             for (int i = 0; i < sortedConfigs.Count; i++)
             {
