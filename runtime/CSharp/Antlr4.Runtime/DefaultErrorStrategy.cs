/*
 * [The "BSD license"]
 *  Copyright (c) 2013 Terence Parr
 *  Copyright (c) 2013 Sam Harwell
 *  All rights reserved.
 *
 *  Redistribution and use in source and binary forms, with or without
 *  modification, are permitted provided that the following conditions
 *  are met:
 *
 *  1. Redistributions of source code must retain the above copyright
 *     notice, this list of conditions and the following disclaimer.
 *  2. Redistributions in binary form must reproduce the above copyright
 *     notice, this list of conditions and the following disclaimer in the
 *     documentation and/or other materials provided with the distribution.
 *  3. The name of the author may not be used to endorse or promote products
 *     derived from this software without specific prior written permission.
 *
 *  THIS SOFTWARE IS PROVIDED BY THE AUTHOR ``AS IS'' AND ANY EXPRESS OR
 *  IMPLIED WARRANTIES, INCLUDING, BUT NOT LIMITED TO, THE IMPLIED WARRANTIES
 *  OF MERCHANTABILITY AND FITNESS FOR A PARTICULAR PURPOSE ARE DISCLAIMED.
 *  IN NO EVENT SHALL THE AUTHOR BE LIABLE FOR ANY DIRECT, INDIRECT,
 *  INCIDENTAL, SPECIAL, EXEMPLARY, OR CONSEQUENTIAL DAMAGES (INCLUDING, BUT
 *  NOT LIMITED TO, PROCUREMENT OF SUBSTITUTE GOODS OR SERVICES; LOSS OF USE,
 *  DATA, OR PROFITS; OR BUSINESS INTERRUPTION) HOWEVER CAUSED AND ON ANY
 *  THEORY OF LIABILITY, WHETHER IN CONTRACT, STRICT LIABILITY, OR TORT
 *  (INCLUDING NEGLIGENCE OR OTHERWISE) ARISING IN ANY WAY OUT OF THE USE OF
 *  THIS SOFTWARE, EVEN IF ADVISED OF THE POSSIBILITY OF SUCH DAMAGE.
 */
using System;
using Antlr4.Runtime;
using Antlr4.Runtime.Atn;
using Antlr4.Runtime.Misc;
using Sharpen;

namespace Antlr4.Runtime
{
    /// <summary>
    /// This is the default error handling mechanism for ANTLR parsers
    /// and tree parsers.
    /// </summary>
    /// <remarks>
    /// This is the default error handling mechanism for ANTLR parsers
    /// and tree parsers.
    /// </remarks>
    public class DefaultErrorStrategy : IAntlrErrorStrategy
    {
        /// <summary>
        /// This is true after we see an error and before having successfully
        /// matched a token.
        /// </summary>
        /// <remarks>
        /// This is true after we see an error and before having successfully
        /// matched a token. Prevents generation of more than one error message
        /// per error.
        /// </remarks>
        /// <seealso cref="InErrorRecoveryMode(Parser)">InErrorRecoveryMode(Parser)</seealso>
        protected internal bool errorRecoveryMode = false;

        /// <summary>The index into the input stream where the last error occurred.</summary>
        /// <remarks>
        /// The index into the input stream where the last error occurred.
        /// This is used to prevent infinite loops where an error is found
        /// but no token is consumed during recovery...another error is found,
        /// ad nauseum.  This is a failsafe mechanism to guarantee that at least
        /// one token/tree node is consumed for two errors.
        /// </remarks>
        protected internal int lastErrorIndex = -1;

        protected internal IntervalSet lastErrorStates;

        /// <summary>
        /// <inheritDoc></inheritDoc>
        /// <p/>
        /// The default implementation simply calls
        /// <see cref="EndErrorCondition(Parser)">EndErrorCondition(Parser)</see>
        /// to
        /// ensure that the handler is not in error recovery mode.
        /// </summary>
        public virtual void Reset(Parser recognizer)
        {
            EndErrorCondition(recognizer);
        }

        /// <summary>
        /// This method is called to enter error recovery mode when a recognition
        /// exception is reported.
        /// </summary>
        /// <remarks>
        /// This method is called to enter error recovery mode when a recognition
        /// exception is reported.
        /// </remarks>
        /// <param name="recognizer">the parser instance</param>
        protected internal virtual void BeginErrorCondition(Parser recognizer)
        {
            errorRecoveryMode = true;
        }

        /// <summary><inheritDoc></inheritDoc></summary>
        public virtual bool InErrorRecoveryMode(Parser recognizer)
        {
            return errorRecoveryMode;
        }

        /// <summary>
        /// This method is called to leave error recovery mode after recovering from
        /// a recognition exception.
        /// </summary>
        /// <remarks>
        /// This method is called to leave error recovery mode after recovering from
        /// a recognition exception.
        /// </remarks>
        /// <param name="recognizer"></param>
        protected internal virtual void EndErrorCondition(Parser recognizer)
        {
            errorRecoveryMode = false;
            lastErrorStates = null;
            lastErrorIndex = -1;
        }

        /// <summary>
        /// <inheritDoc></inheritDoc>
        /// <p/>
        /// The default implementation simply calls
        /// <see cref="EndErrorCondition(Parser)">EndErrorCondition(Parser)</see>
        /// .
        /// </summary>
        public virtual void ReportMatch(Parser recognizer)
        {
            EndErrorCondition(recognizer);
        }

        /// <summary>
        /// <inheritDoc></inheritDoc>
        /// <p/>
        /// The default implementation returns immediately if the handler is already
        /// in error recovery mode. Otherwise, it calls
        /// <see cref="BeginErrorCondition(Parser)">BeginErrorCondition(Parser)</see>
        /// and dispatches the reporting task based on the runtime type of
        /// <code>e</code>
        /// according to the following table.
        /// <ul>
        /// <li>
        /// <see cref="NoViableAltException">NoViableAltException</see>
        /// : Dispatches the call to
        /// <see cref="ReportNoViableAlternative(Parser, NoViableAltException)">ReportNoViableAlternative(Parser, NoViableAltException)</see>
        /// </li>
        /// <li>
        /// <see cref="InputMismatchException">InputMismatchException</see>
        /// : Dispatches the call to
        /// <see cref="ReportInputMismatch(Parser, InputMismatchException)">ReportInputMismatch(Parser, InputMismatchException)</see>
        /// </li>
        /// <li>
        /// <see cref="FailedPredicateException">FailedPredicateException</see>
        /// : Dispatches the call to
        /// <see cref="ReportFailedPredicate(Parser, FailedPredicateException)">ReportFailedPredicate(Parser, FailedPredicateException)</see>
        /// </li>
        /// <li>All other types: calls
        /// <see cref="Parser.NotifyErrorListeners(string)">Parser.NotifyErrorListeners(string)</see>
        /// to report
        /// the exception</li>
        /// </ul>
        /// </summary>
        public virtual void ReportError(Parser recognizer, RecognitionException e)
        {
            // if we've already reported an error and have not matched a token
            // yet successfully, don't report any errors.
            if (InErrorRecoveryMode(recognizer))
            {
                //			System.err.print("[SPURIOUS] ");
                return;
            }
            // don't report spurious errors
            BeginErrorCondition(recognizer);
            if (e is NoViableAltException)
            {
                ReportNoViableAlternative(recognizer, (NoViableAltException)e);
            }
            else
            {
                if (e is InputMismatchException)
                {
                    ReportInputMismatch(recognizer, (InputMismatchException)e);
                }
                else
                {
                    if (e is FailedPredicateException)
                    {
                        ReportFailedPredicate(recognizer, (FailedPredicateException)e);
                    }
                    else
                    {
<<<<<<< HEAD
#if !PORTABLE
                        System.Console.Error.WriteLine("unknown recognition error type: " + e.GetType().FullName
                            );
#endif
=======
                        System.Console.Error.WriteLine("unknown recognition error type: " + e.GetType().FullName);
>>>>>>> 828f0639
                        NotifyErrorListeners(recognizer, e.Message, e);
                    }
                }
            }
        }

        protected internal virtual void NotifyErrorListeners(Parser recognizer, string message, RecognitionException e)
        {
            recognizer.NotifyErrorListeners(e.OffendingToken, message, e);
        }

        /// <summary>
        /// <inheritDoc></inheritDoc>
        /// <p/>
        /// The default implementation resynchronizes the parser by consuming tokens
        /// until we find one in the resynchronization set--loosely the set of tokens
        /// that can follow the current rule.
        /// </summary>
        public virtual void Recover(Parser recognizer, RecognitionException e)
        {
            //		System.out.println("recover in "+recognizer.getRuleInvocationStack()+
            //						   " index="+recognizer.getInputStream().index()+
            //						   ", lastErrorIndex="+
            //						   lastErrorIndex+
            //						   ", states="+lastErrorStates);
            if (lastErrorIndex == ((ITokenStream)recognizer.InputStream).Index && lastErrorStates != null && lastErrorStates.Contains(recognizer.State))
            {
                // uh oh, another error at same token index and previously-visited
                // state in ATN; must be a case where LT(1) is in the recovery
                // token set so nothing got consumed. Consume a single token
                // at least to prevent an infinite loop; this is a failsafe.
                //			System.err.println("seen error condition before index="+
                //							   lastErrorIndex+", states="+lastErrorStates);
                //			System.err.println("FAILSAFE consumes "+recognizer.getTokenNames()[recognizer.getInputStream().LA(1)]);
                recognizer.Consume();
            }
            lastErrorIndex = ((ITokenStream)recognizer.InputStream).Index;
            if (lastErrorStates == null)
            {
                lastErrorStates = new IntervalSet();
            }
            lastErrorStates.Add(recognizer.State);
            IntervalSet followSet = GetErrorRecoverySet(recognizer);
            ConsumeUntil(recognizer, followSet);
        }

        /// <summary>
        /// The default implementation of
        /// <see cref="IAntlrErrorStrategy.Sync(Parser)">IAntlrErrorStrategy.Sync(Parser)</see>
        /// makes sure
        /// that the current lookahead symbol is consistent with what were expecting
        /// at this point in the ATN. You can call this anytime but ANTLR only
        /// generates code to check before subrules/loops and each iteration.
        /// <p/>
        /// Implements Jim Idle's magic sync mechanism in closures and optional
        /// subrules. E.g.,
        /// <pre>
        /// a : sync ( stuff sync )* ;
        /// sync : {consume to what can follow sync} ;
        /// </pre>
        /// At the start of a sub rule upon error,
        /// <see cref="Sync(Parser)">Sync(Parser)</see>
        /// performs single
        /// token deletion, if possible. If it can't do that, it bails on the current
        /// rule and uses the default error recovery, which consumes until the
        /// resynchronization set of the current rule.
        /// <p/>
        /// If the sub rule is optional (
        /// <code>(...)?</code>
        /// ,
        /// <code>(...)*</code>
        /// , or block
        /// with an empty alternative), then the expected set includes what follows
        /// the subrule.
        /// <p/>
        /// During loop iteration, it consumes until it sees a token that can start a
        /// sub rule or what follows loop. Yes, that is pretty aggressive. We opt to
        /// stay in the loop as long as possible.
        /// <p/>
        /// <strong>ORIGINS</strong>
        /// <p/>
        /// Previous versions of ANTLR did a poor job of their recovery within loops.
        /// A single mismatch token or missing token would force the parser to bail
        /// out of the entire rules surrounding the loop. So, for rule
        /// <pre>
        /// classDef : 'class' ID '{' member* '}'
        /// </pre>
        /// input with an extra token between members would force the parser to
        /// consume until it found the next class definition rather than the next
        /// member definition of the current class.
        /// <p/>
        /// This functionality cost a little bit of effort because the parser has to
        /// compare token set at the start of the loop and at each iteration. If for
        /// some reason speed is suffering for you, you can turn off this
        /// functionality by simply overriding this method as a blank { }.
        /// </summary>
        /// <exception cref="Antlr4.Runtime.RecognitionException"></exception>
        public virtual void Sync(Parser recognizer)
        {
            ATNState s = recognizer.Interpreter.atn.states[recognizer.State];
            //		System.err.println("sync @ "+s.stateNumber+"="+s.getClass().getSimpleName());
            // If already recovering, don't try to sync
            if (InErrorRecoveryMode(recognizer))
            {
                return;
            }
            ITokenStream tokens = ((ITokenStream)recognizer.InputStream);
            int la = tokens.La(1);
            // try cheaper subset first; might get lucky. seems to shave a wee bit off
            if (recognizer.Atn.NextTokens(s).Contains(la) || la == TokenConstants.Eof)
            {
                return;
            }
            // Return but don't end recovery. only do that upon valid token match
            if (recognizer.IsExpectedToken(la))
            {
                return;
            }
            switch (s.StateType)
            {
                case StateType.BlockStart:
                case StateType.StarBlockStart:
                case StateType.PlusBlockStart:
                case StateType.StarLoopEntry:
                {
                    // report error and recover if possible
                    if (SingleTokenDeletion(recognizer) != null)
                    {
                        return;
                    }
                    throw new InputMismatchException(recognizer);
                }

                case StateType.PlusLoopBack:
                case StateType.StarLoopBack:
                {
                    //			System.err.println("at loop back: "+s.getClass().getSimpleName());
                    ReportUnwantedToken(recognizer);
                    IntervalSet expecting = recognizer.GetExpectedTokens();
                    IntervalSet whatFollowsLoopIterationOrRule = expecting.Or(GetErrorRecoverySet(recognizer));
                    ConsumeUntil(recognizer, whatFollowsLoopIterationOrRule);
                    break;
                }

                default:
                {
                    // do nothing if we can't identify the exact kind of ATN state
                    break;
                }
            }
        }

        /// <summary>
        /// This is called by
        /// <see cref="ReportError(Parser, RecognitionException)">ReportError(Parser, RecognitionException)</see>
        /// when the exception is a
        /// <see cref="NoViableAltException">NoViableAltException</see>
        /// .
        /// </summary>
        /// <seealso cref="ReportError(Parser, RecognitionException)">ReportError(Parser, RecognitionException)</seealso>
        /// <param name="recognizer">the parser instance</param>
        /// <param name="e">the recognition exception</param>
        protected internal virtual void ReportNoViableAlternative(Parser recognizer, NoViableAltException e)
        {
            ITokenStream tokens = ((ITokenStream)recognizer.InputStream);
            string input;
            if (tokens is ITokenStream)
            {
                if (e.GetStartToken().Type == TokenConstants.Eof)
                {
                    input = "<EOF>";
                }
                else
                {
                    input = tokens.GetText(e.GetStartToken(), e.OffendingToken);
                }
            }
            else
            {
                input = "<unknown input>";
            }
            string msg = "no viable alternative at input " + EscapeWSAndQuote(input);
            NotifyErrorListeners(recognizer, msg, e);
        }

        /// <summary>
        /// This is called by
        /// <see cref="ReportError(Parser, RecognitionException)">ReportError(Parser, RecognitionException)</see>
        /// when the exception is an
        /// <see cref="InputMismatchException">InputMismatchException</see>
        /// .
        /// </summary>
        /// <seealso cref="ReportError(Parser, RecognitionException)">ReportError(Parser, RecognitionException)</seealso>
        /// <param name="recognizer">the parser instance</param>
        /// <param name="e">the recognition exception</param>
        protected internal virtual void ReportInputMismatch(Parser recognizer, InputMismatchException e)
        {
            string msg = "mismatched input " + GetTokenErrorDisplay(e.OffendingToken) + " expecting " + e.GetExpectedTokens().ToString(recognizer.TokenNames);
            NotifyErrorListeners(recognizer, msg, e);
        }

        /// <summary>
        /// This is called by
        /// <see cref="ReportError(Parser, RecognitionException)">ReportError(Parser, RecognitionException)</see>
        /// when the exception is a
        /// <see cref="FailedPredicateException">FailedPredicateException</see>
        /// .
        /// </summary>
        /// <seealso cref="ReportError(Parser, RecognitionException)">ReportError(Parser, RecognitionException)</seealso>
        /// <param name="recognizer">the parser instance</param>
        /// <param name="e">the recognition exception</param>
        protected internal virtual void ReportFailedPredicate(Parser recognizer, FailedPredicateException e)
        {
            string ruleName = recognizer.RuleNames[recognizer._ctx.GetRuleIndex()];
            string msg = "rule " + ruleName + " " + e.Message;
            NotifyErrorListeners(recognizer, msg, e);
        }

        /// <summary>
        /// This method is called to report a syntax error which requires the removal
        /// of a token from the input stream.
        /// </summary>
        /// <remarks>
        /// This method is called to report a syntax error which requires the removal
        /// of a token from the input stream. At the time this method is called, the
        /// erroneous symbol is current
        /// <code>LT(1)</code>
        /// symbol and has not yet been
        /// removed from the input stream. When this method returns,
        /// <code>recognizer</code>
        /// is in error recovery mode.
        /// <p/>
        /// This method is called when
        /// <see cref="SingleTokenDeletion(Parser)">SingleTokenDeletion(Parser)</see>
        /// identifies
        /// single-token deletion as a viable recovery strategy for a mismatched
        /// input error.
        /// <p/>
        /// The default implementation simply returns if the handler is already in
        /// error recovery mode. Otherwise, it calls
        /// <see cref="BeginErrorCondition(Parser)">BeginErrorCondition(Parser)</see>
        /// to
        /// enter error recovery mode, followed by calling
        /// <see cref="Parser.NotifyErrorListeners(string)">Parser.NotifyErrorListeners(string)</see>
        /// .
        /// </remarks>
        /// <param name="recognizer">the parser instance</param>
        protected internal virtual void ReportUnwantedToken(Parser recognizer)
        {
            if (InErrorRecoveryMode(recognizer))
            {
                return;
            }
            BeginErrorCondition(recognizer);
            IToken t = recognizer.CurrentToken;
            string tokenName = GetTokenErrorDisplay(t);
            IntervalSet expecting = GetExpectedTokens(recognizer);
            string msg = "extraneous input " + tokenName + " expecting " + expecting.ToString(recognizer.TokenNames);
            recognizer.NotifyErrorListeners(t, msg, null);
        }

        /// <summary>
        /// This method is called to report a syntax error which requires the
        /// insertion of a missing token into the input stream.
        /// </summary>
        /// <remarks>
        /// This method is called to report a syntax error which requires the
        /// insertion of a missing token into the input stream. At the time this
        /// method is called, the missing token has not yet been inserted. When this
        /// method returns,
        /// <code>recognizer</code>
        /// is in error recovery mode.
        /// <p/>
        /// This method is called when
        /// <see cref="SingleTokenInsertion(Parser)">SingleTokenInsertion(Parser)</see>
        /// identifies
        /// single-token insertion as a viable recovery strategy for a mismatched
        /// input error.
        /// <p/>
        /// The default implementation simply returns if the handler is already in
        /// error recovery mode. Otherwise, it calls
        /// <see cref="BeginErrorCondition(Parser)">BeginErrorCondition(Parser)</see>
        /// to
        /// enter error recovery mode, followed by calling
        /// <see cref="Parser.NotifyErrorListeners(string)">Parser.NotifyErrorListeners(string)</see>
        /// .
        /// </remarks>
        /// <param name="recognizer">the parser instance</param>
        protected internal virtual void ReportMissingToken(Parser recognizer)
        {
            if (InErrorRecoveryMode(recognizer))
            {
                return;
            }
            BeginErrorCondition(recognizer);
            IToken t = recognizer.CurrentToken;
            IntervalSet expecting = GetExpectedTokens(recognizer);
            string msg = "missing " + expecting.ToString(recognizer.TokenNames) + " at " + GetTokenErrorDisplay(t);
            recognizer.NotifyErrorListeners(t, msg, null);
        }

        /// <summary>
        /// <inheritDoc></inheritDoc>
        /// <p/>
        /// The default implementation attempts to recover from the mismatched input
        /// by using single token insertion and deletion as described below. If the
        /// recovery attempt fails, this method throws an
        /// <see cref="InputMismatchException">InputMismatchException</see>
        /// .
        /// <p/>
        /// <strong>EXTRA TOKEN</strong> (single token deletion)
        /// <p/>
        /// <code>LA(1)</code>
        /// is not what we are looking for. If
        /// <code>LA(2)</code>
        /// has the
        /// right token, however, then assume
        /// <code>LA(1)</code>
        /// is some extra spurious
        /// token and delete it. Then consume and return the next token (which was
        /// the
        /// <code>LA(2)</code>
        /// token) as the successful result of the match operation.
        /// <p/>
        /// This recovery strategy is implemented by
        /// <see cref="SingleTokenDeletion(Parser)">SingleTokenDeletion(Parser)</see>
        /// .
        /// <p/>
        /// <strong>MISSING TOKEN</strong> (single token insertion)
        /// <p/>
        /// If current token (at
        /// <code>LA(1)</code>
        /// ) is consistent with what could come
        /// after the expected
        /// <code>LA(1)</code>
        /// token, then assume the token is missing
        /// and use the parser's
        /// <see cref="ITokenFactory">ITokenFactory</see>
        /// to create it on the fly. The
        /// "insertion" is performed by returning the created token as the successful
        /// result of the match operation.
        /// <p/>
        /// This recovery strategy is implemented by
        /// <see cref="SingleTokenInsertion(Parser)">SingleTokenInsertion(Parser)</see>
        /// .
        /// <p/>
        /// <strong>EXAMPLE</strong>
        /// <p/>
        /// For example, Input
        /// <code>i=(3;</code>
        /// is clearly missing the
        /// <code>')'</code>
        /// . When
        /// the parser returns from the nested call to
        /// <code>expr</code>
        /// , it will have
        /// call chain:
        /// <pre>
        /// stat -&gt; expr -&gt; atom
        /// </pre>
        /// and it will be trying to match the
        /// <code>')'</code>
        /// at this point in the
        /// derivation:
        /// <pre>
        /// =&gt; ID '=' '(' INT ')' ('+' atom)* ';'
        /// ^
        /// </pre>
        /// The attempt to match
        /// <code>')'</code>
        /// will fail when it sees
        /// <code>';'</code>
        /// and
        /// call
        /// <see cref="RecoverInline(Parser)">RecoverInline(Parser)</see>
        /// . To recover, it sees that
        /// <code>LA(1)==';'</code>
        /// is in the set of tokens that can follow the
        /// <code>')'</code>
        /// token reference
        /// in rule
        /// <code>atom</code>
        /// . It can assume that you forgot the
        /// <code>')'</code>
        /// .
        /// </summary>
        /// <exception cref="Antlr4.Runtime.RecognitionException"></exception>
        public virtual IToken RecoverInline(Parser recognizer)
        {
            // SINGLE TOKEN DELETION
            IToken matchedSymbol = SingleTokenDeletion(recognizer);
            if (matchedSymbol != null)
            {
                // we have deleted the extra token.
                // now, move past ttype token as if all were ok
                recognizer.Consume();
                return matchedSymbol;
            }
            // SINGLE TOKEN INSERTION
            if (SingleTokenInsertion(recognizer))
            {
                return GetMissingSymbol(recognizer);
            }
            // even that didn't work; must throw the exception
            throw new InputMismatchException(recognizer);
        }

        /// <summary>
        /// This method implements the single-token insertion inline error recovery
        /// strategy.
        /// </summary>
        /// <remarks>
        /// This method implements the single-token insertion inline error recovery
        /// strategy. It is called by
        /// <see cref="RecoverInline(Parser)">RecoverInline(Parser)</see>
        /// if the single-token
        /// deletion strategy fails to recover from the mismatched input. If this
        /// method returns
        /// <code>true</code>
        /// ,
        /// <code>recognizer</code>
        /// will be in error recovery
        /// mode.
        /// <p/>
        /// This method determines whether or not single-token insertion is viable by
        /// checking if the
        /// <code>LA(1)</code>
        /// input symbol could be successfully matched
        /// if it were instead the
        /// <code>LA(2)</code>
        /// symbol. If this method returns
        /// <code>true</code>
        /// , the caller is responsible for creating and inserting a
        /// token with the correct type to produce this behavior.
        /// </remarks>
        /// <param name="recognizer">the parser instance</param>
        /// <returns>
        /// 
        /// <code>true</code>
        /// if single-token insertion is a viable recovery
        /// strategy for the current mismatched input, otherwise
        /// <code>false</code>
        /// </returns>
        protected internal virtual bool SingleTokenInsertion(Parser recognizer)
        {
            int currentSymbolType = ((ITokenStream)recognizer.InputStream).La(1);
            // if current token is consistent with what could come after current
            // ATN state, then we know we're missing a token; error recovery
            // is free to conjure up and insert the missing token
            ATNState currentState = recognizer.Interpreter.atn.states[recognizer.State];
            ATNState next = currentState.Transition(0).target;
            ATN atn = recognizer.Interpreter.atn;
            IntervalSet expectingAtLL2 = atn.NextTokens(next, PredictionContext.FromRuleContext(atn, recognizer._ctx));
            //		System.out.println("LT(2) set="+expectingAtLL2.toString(recognizer.getTokenNames()));
            if (expectingAtLL2.Contains(currentSymbolType))
            {
                ReportMissingToken(recognizer);
                return true;
            }
            return false;
        }

        /// <summary>
        /// This method implements the single-token deletion inline error recovery
        /// strategy.
        /// </summary>
        /// <remarks>
        /// This method implements the single-token deletion inline error recovery
        /// strategy. It is called by
        /// <see cref="RecoverInline(Parser)">RecoverInline(Parser)</see>
        /// to attempt to recover
        /// from mismatched input. If this method returns null, the parser and error
        /// handler state will not have changed. If this method returns non-null,
        /// <code>recognizer</code>
        /// will <em>not</em> be in error recovery mode since the
        /// returned token was a successful match.
        /// <p/>
        /// If the single-token deletion is successful, this method calls
        /// <see cref="ReportUnwantedToken(Parser)">ReportUnwantedToken(Parser)</see>
        /// to report the error, followed by
        /// <see cref="Parser.Consume()">Parser.Consume()</see>
        /// to actually "delete" the extraneous token. Then,
        /// before returning
        /// <see cref="ReportMatch(Parser)">ReportMatch(Parser)</see>
        /// is called to signal a successful
        /// match.
        /// </remarks>
        /// <param name="recognizer">the parser instance</param>
        /// <returns>
        /// the successfully matched
        /// <see cref="IToken">IToken</see>
        /// instance if single-token
        /// deletion successfully recovers from the mismatched input, otherwise
        /// <code>null</code>
        /// </returns>
        [return: Nullable]
        protected internal virtual IToken SingleTokenDeletion(Parser recognizer)
        {
            int nextTokenType = ((ITokenStream)recognizer.InputStream).La(2);
            IntervalSet expecting = GetExpectedTokens(recognizer);
            if (expecting.Contains(nextTokenType))
            {
                ReportUnwantedToken(recognizer);
                recognizer.Consume();
                // simply delete extra token
                // we want to return the token we're actually matching
                IToken matchedSymbol = recognizer.CurrentToken;
                ReportMatch(recognizer);
                // we know current token is correct
                return matchedSymbol;
            }
            return null;
        }

        /// <summary>Conjure up a missing token during error recovery.</summary>
        /// <remarks>
        /// Conjure up a missing token during error recovery.
        /// The recognizer attempts to recover from single missing
        /// symbols. But, actions might refer to that missing symbol.
        /// For example, x=ID {f($x);}. The action clearly assumes
        /// that there has been an identifier matched previously and that
        /// $x points at that token. If that token is missing, but
        /// the next token in the stream is what we want we assume that
        /// this token is missing and we keep going. Because we
        /// have to return some token to replace the missing token,
        /// we have to conjure one up. This method gives the user control
        /// over the tokens returned for missing tokens. Mostly,
        /// you will want to create something special for identifier
        /// tokens. For literals such as '{' and ',', the default
        /// action in the parser or tree parser works. It simply creates
        /// a CommonToken of the appropriate type. The text will be the token.
        /// If you change what tokens must be created by the lexer,
        /// override this method to create the appropriate tokens.
        /// </remarks>
        [return: NotNull]
        protected internal virtual IToken GetMissingSymbol(Parser recognizer)
        {
            IToken currentSymbol = recognizer.CurrentToken;
            IntervalSet expecting = GetExpectedTokens(recognizer);
            int expectedTokenType = expecting.GetMinElement();
            // get any element
            string tokenText;
            if (expectedTokenType == TokenConstants.Eof)
            {
                tokenText = "<missing EOF>";
            }
            else
            {
                tokenText = "<missing " + recognizer.TokenNames[expectedTokenType] + ">";
            }
            IToken current = currentSymbol;
            IToken lookback = ((ITokenStream)recognizer.InputStream).Lt(-1);
            if (current.Type == TokenConstants.Eof && lookback != null)
            {
                current = lookback;
            }
            return ConstructToken(((ITokenStream)recognizer.InputStream).TokenSource, expectedTokenType, tokenText, current);
        }

        protected internal virtual IToken ConstructToken(ITokenSource tokenSource, int expectedTokenType, string tokenText, IToken current)
        {
            ITokenFactory factory = tokenSource.TokenFactory;
            return factory.Create(Tuple.Create(tokenSource, current.TokenSource.InputStream), expectedTokenType, tokenText, TokenConstants.DefaultChannel, -1, -1, current.Line, current.Column);
        }

        [return: NotNull]
        protected internal virtual IntervalSet GetExpectedTokens(Parser recognizer)
        {
            return recognizer.GetExpectedTokens();
        }

        /// <summary>
        /// How should a token be displayed in an error message? The default
        /// is to display just the text, but during development you might
        /// want to have a lot of information spit out.
        /// </summary>
        /// <remarks>
        /// How should a token be displayed in an error message? The default
        /// is to display just the text, but during development you might
        /// want to have a lot of information spit out.  Override in that case
        /// to use t.toString() (which, for CommonToken, dumps everything about
        /// the token). This is better than forcing you to override a method in
        /// your token objects because you don't have to go modify your lexer
        /// so that it creates a new Java type.
        /// </remarks>
        protected internal virtual string GetTokenErrorDisplay(IToken t)
        {
            if (t == null)
            {
                return "<no token>";
            }
            string s = GetSymbolText(t);
            if (s == null)
            {
                if (GetSymbolType(t) == TokenConstants.Eof)
                {
                    s = "<EOF>";
                }
                else
                {
                    s = "<" + GetSymbolType(t) + ">";
                }
            }
            return EscapeWSAndQuote(s);
        }

        protected internal virtual string GetSymbolText(IToken symbol)
        {
            return symbol.Text;
        }

        protected internal virtual int GetSymbolType(IToken symbol)
        {
            return symbol.Type;
        }

        [return: NotNull]
        protected internal virtual string EscapeWSAndQuote(string s)
        {
            //		if ( s==null ) return s;
            s = s.Replace("\n", "\\n");
            s = s.Replace("\r", "\\r");
            s = s.Replace("\t", "\\t");
            return "'" + s + "'";
        }

        [return: NotNull]
        protected internal virtual IntervalSet GetErrorRecoverySet(Parser recognizer)
        {
            ATN atn = recognizer.Interpreter.atn;
            RuleContext ctx = recognizer._ctx;
            IntervalSet recoverSet = new IntervalSet();
            while (ctx != null && ctx.invokingState >= 0)
            {
                // compute what follows who invoked us
                ATNState invokingState = atn.states[ctx.invokingState];
                RuleTransition rt = (RuleTransition)invokingState.Transition(0);
                IntervalSet follow = atn.NextTokens(rt.followState);
                recoverSet.AddAll(follow);
                ctx = ctx.parent;
            }
            recoverSet.Remove(TokenConstants.Epsilon);
            //		System.out.println("recover set "+recoverSet.toString(recognizer.getTokenNames()));
            return recoverSet;
        }

        /// <summary>Consume tokens until one matches the given token set.</summary>
        /// <remarks>Consume tokens until one matches the given token set.</remarks>
        protected internal virtual void ConsumeUntil(Parser recognizer, IntervalSet set)
        {
            //		System.err.println("consumeUntil("+set.toString(recognizer.getTokenNames())+")");
            int ttype = ((ITokenStream)recognizer.InputStream).La(1);
            while (ttype != TokenConstants.Eof && !set.Contains(ttype))
            {
                //System.out.println("consume during recover LA(1)="+getTokenNames()[input.LA(1)]);
                //			recognizer.getInputStream().consume();
                recognizer.Consume();
                ttype = ((ITokenStream)recognizer.InputStream).La(1);
            }
        }
    }
}<|MERGE_RESOLUTION|>--- conflicted
+++ resolved
@@ -190,14 +190,9 @@
                     }
                     else
                     {
-<<<<<<< HEAD
 #if !PORTABLE
-                        System.Console.Error.WriteLine("unknown recognition error type: " + e.GetType().FullName
-                            );
+                        System.Console.Error.WriteLine("unknown recognition error type: " + e.GetType().FullName);
 #endif
-=======
-                        System.Console.Error.WriteLine("unknown recognition error type: " + e.GetType().FullName);
->>>>>>> 828f0639
                         NotifyErrorListeners(recognizer, e.Message, e);
                     }
                 }
