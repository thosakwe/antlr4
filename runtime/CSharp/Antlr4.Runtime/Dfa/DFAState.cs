/*
 * [The "BSD license"]
 *  Copyright (c) 2013 Terence Parr
 *  Copyright (c) 2013 Sam Harwell
 *  All rights reserved.
 *
 *  Redistribution and use in source and binary forms, with or without
 *  modification, are permitted provided that the following conditions
 *  are met:
 *
 *  1. Redistributions of source code must retain the above copyright
 *     notice, this list of conditions and the following disclaimer.
 *  2. Redistributions in binary form must reproduce the above copyright
 *     notice, this list of conditions and the following disclaimer in the
 *     documentation and/or other materials provided with the distribution.
 *  3. The name of the author may not be used to endorse or promote products
 *     derived from this software without specific prior written permission.
 *
 *  THIS SOFTWARE IS PROVIDED BY THE AUTHOR ``AS IS'' AND ANY EXPRESS OR
 *  IMPLIED WARRANTIES, INCLUDING, BUT NOT LIMITED TO, THE IMPLIED WARRANTIES
 *  OF MERCHANTABILITY AND FITNESS FOR A PARTICULAR PURPOSE ARE DISCLAIMED.
 *  IN NO EVENT SHALL THE AUTHOR BE LIABLE FOR ANY DIRECT, INDIRECT,
 *  INCIDENTAL, SPECIAL, EXEMPLARY, OR CONSEQUENTIAL DAMAGES (INCLUDING, BUT
 *  NOT LIMITED TO, PROCUREMENT OF SUBSTITUTE GOODS OR SERVICES; LOSS OF USE,
 *  DATA, OR PROFITS; OR BUSINESS INTERRUPTION) HOWEVER CAUSED AND ON ANY
 *  THEORY OF LIABILITY, WHETHER IN CONTRACT, STRICT LIABILITY, OR TORT
 *  (INCLUDING NEGLIGENCE OR OTHERWISE) ARISING IN ANY WAY OUT OF THE USE OF
 *  THIS SOFTWARE, EVEN IF ADVISED OF THE POSSIBILITY OF SUCH DAMAGE.
 */
using System;
using System.Collections.Generic;
using System.Collections.ObjectModel;
using System.Linq;
using System.Text;
using Antlr4.Runtime.Atn;
using Antlr4.Runtime.Dfa;
using Antlr4.Runtime.Misc;
using Antlr4.Runtime.Sharpen;

namespace Antlr4.Runtime.Dfa
{
    /// <summary>A DFA state represents a set of possible ATN configurations.</summary>
    /// <remarks>
    /// A DFA state represents a set of possible ATN configurations.
    /// As Aho, Sethi, Ullman p. 117 says "The DFA uses its state
    /// to keep track of all possible states the ATN can be in after
    /// reading each input symbol.  That is to say, after reading
    /// input a1a2..an, the DFA is in a state that represents the
    /// subset T of the states of the ATN that are reachable from the
    /// ATN's start state along some path labeled a1a2..an."
    /// In conventional NFA&#x2192;DFA conversion, therefore, the subset T
    /// would be a bitset representing the set of states the
    /// ATN could be in.  We need to track the alt predicted by each
    /// state as well, however.  More importantly, we need to maintain
    /// a stack of states, tracking the closure operations as they
    /// jump from rule to rule, emulating rule invocations (method calls).
    /// I have to add a stack to simulate the proper lookahead sequences for
    /// the underlying LL grammar from which the ATN was derived.
    /// <p>I use a set of ATNConfig objects not simple states.  An ATNConfig
    /// is both a state (ala normal conversion) and a RuleContext describing
    /// the chain of rules (if any) followed to arrive at that state.</p>
    /// <p>A DFA state may have multiple references to a particular state,
    /// but with different ATN contexts (with same or different alts)
    /// meaning that state was reached via a different set of rule invocations.</p>
    /// </remarks>
    public class DFAState
    {
        public int stateNumber = -1;

        [NotNull]
        public readonly ATNConfigSet configs;

        /// <summary>
        /// <c>edges.get(symbol)</c>
        /// points to target of symbol.
        /// </summary>
        [NotNull]
        private volatile AbstractEdgeMap<Antlr4.Runtime.Dfa.DFAState> edges;

        private Antlr4.Runtime.Dfa.AcceptStateInfo acceptStateInfo;

        /// <summary>These keys for these edges are the top level element of the global context.</summary>
        /// <remarks>These keys for these edges are the top level element of the global context.</remarks>
        [NotNull]
        private volatile AbstractEdgeMap<Antlr4.Runtime.Dfa.DFAState> contextEdges;

        /// <summary>Symbols in this set require a global context transition before matching an input symbol.</summary>
        /// <remarks>Symbols in this set require a global context transition before matching an input symbol.</remarks>
        [Nullable]
        private BitSet contextSymbols;

        /// <summary>
        /// This list is computed by
        /// <see cref="Antlr4.Runtime.Atn.ParserATNSimulator.PredicateDFAState(DFAState, Antlr4.Runtime.Atn.ATNConfigSet, int)"/>
        /// .
        /// </summary>
        [Nullable]
        public DFAState.PredPrediction[] predicates;

        /// <summary>Map a predicate to a predicted alternative.</summary>
        /// <remarks>Map a predicate to a predicted alternative.</remarks>
        public class PredPrediction
        {
            [NotNull]
            public SemanticContext pred;

            public int alt;

            public PredPrediction(SemanticContext pred, int alt)
            {
                // never null; at least SemanticContext.NONE
                this.alt = alt;
                this.pred = pred;
            }

            public override string ToString()
            {
                return "(" + pred + ", " + alt + ")";
            }
        }

        public DFAState(DFA dfa, ATNConfigSet configs)
            : this(dfa.EmptyEdgeMap, dfa.EmptyContextEdgeMap, configs)
        {
        }

        public DFAState(EmptyEdgeMap<DFAState> emptyEdges, EmptyEdgeMap<DFAState> emptyContextEdges, ATNConfigSet configs)
        {
            this.configs = configs;
            this.edges = emptyEdges;
            this.contextEdges = emptyContextEdges;
        }

        public bool IsContextSensitive
        {
            get
            {
                return contextSymbols != null;
            }
        }

        public bool IsContextSymbol(int symbol)
        {
            if (!IsContextSensitive || symbol < edges.minIndex)
            {
                return false;
            }
            return contextSymbols.Get(symbol - edges.minIndex);
        }

        public void SetContextSymbol(int symbol)
        {
            System.Diagnostics.Debug.Assert(IsContextSensitive);
            if (symbol < edges.minIndex)
            {
                return;
            }
            contextSymbols.Set(symbol - edges.minIndex);
        }

        public virtual void SetContextSensitive(ATN atn)
        {
            System.Diagnostics.Debug.Assert(!configs.IsOutermostConfigSet);
            if (IsContextSensitive)
            {
                return;
            }
            lock (this)
            {
                if (contextSymbols == null)
                {
                    contextSymbols = new BitSet();
                }
            }
        }

        public AcceptStateInfo AcceptStateInfo
        {
            get
            {
                return acceptStateInfo;
            }
            set
            {
                AcceptStateInfo acceptStateInfo = value;
                this.acceptStateInfo = acceptStateInfo;
            }
        }

        public bool IsAcceptState
        {
            get
            {
                return acceptStateInfo != null;
            }
        }

        public int Prediction
        {
            get
            {
                if (acceptStateInfo == null)
                {
                    return ATN.InvalidAltNumber;
                }
                return acceptStateInfo.Prediction;
            }
        }

        public LexerActionExecutor LexerActionExecutor
        {
            get
            {
                if (acceptStateInfo == null)
                {
                    return null;
                }
                return acceptStateInfo.LexerActionExecutor;
            }
        }

<<<<<<< HEAD
#if NET45PLUS
        public virtual IReadOnlyDictionary<int, DFAState> EdgeMap
#else
=======
        public virtual DFAState GetTarget(int symbol)
        {
            return edges[symbol];
        }

        public virtual void SetTarget(int symbol, DFAState target)
        {
            edges = edges.Put(symbol, target);
        }

>>>>>>> 53a6ff65
        public virtual IDictionary<int, DFAState> EdgeMap
#endif
        {
            get
            {
<<<<<<< HEAD
                if (edges == null)
                {
                    return Sharpen.Collections.EmptyMap<int, DFAState>();
                }
=======
>>>>>>> 53a6ff65
                return edges.ToMap();
            }
        }

        public virtual DFAState GetContextTarget(int invokingState)
        {
            lock (this)
            {
                if (invokingState == PredictionContext.EmptyFullStateKey)
                {
                    invokingState = -1;
                }
                return contextEdges[invokingState];
            }
        }

        public virtual void SetContextTarget(int invokingState, DFAState target)
        {
            lock (this)
            {
                if (!IsContextSensitive)
                {
                    throw new InvalidOperationException("The state is not context sensitive.");
                }
                if (invokingState == PredictionContext.EmptyFullStateKey)
                {
                    invokingState = -1;
                }
                contextEdges = contextEdges.Put(invokingState, target);
            }
        }

#if NET45PLUS
        public virtual IReadOnlyDictionary<int, DFAState> ContextEdgeMap
#else
        public virtual IDictionary<int, DFAState> ContextEdgeMap
#endif
        {
            get
            {
<<<<<<< HEAD
                if (contextEdges == null)
                {
                    return Sharpen.Collections.EmptyMap<int, DFAState>();
                }
                var map = contextEdges.ToMap();
=======
                IDictionary<int, DFAState> map = contextEdges.ToMap();
>>>>>>> 53a6ff65
                if (map.ContainsKey(-1))
                {
                    if (map.Count == 1)
                    {
                        return Sharpen.Collections.SingletonMap(PredictionContext.EmptyFullStateKey, map[-1]);
                    }
                    else
                    {
#if NET45PLUS
                        Dictionary<int, DFAState> result = map.ToDictionary(i => i.Key, i => i.Value);
#else
                        Dictionary<int, DFAState> result = new Dictionary<int, DFAState>(map);
#endif
                        result.Add(PredictionContext.EmptyFullStateKey, result[-1]);
                        result.Remove(-1);
#if NET45PLUS
                        map = new ReadOnlyDictionary<int, DFAState>(new SortedDictionary<int, DFAState>(result));
#elif COMPACT
                        map = new SortedList<int, DFAState>(result);
#elif PORTABLE && !NET45PLUS
                        map = new Dictionary<int, DFAState>(result);
#else
                        map = new SortedDictionary<int, DFAState>(result);
#endif
                    }
                }
                return map;
            }
        }

        public override int GetHashCode()
        {
            int hash = MurmurHash.Initialize(7);
            hash = MurmurHash.Update(hash, configs.GetHashCode());
            hash = MurmurHash.Finish(hash, 1);
            return hash;
        }

        /// <summary>
        /// Two
        /// <see cref="DFAState"/>
        /// instances are equal if their ATN configuration sets
        /// are the same. This method is used to see if a state already exists.
        /// <p>Because the number of alternatives and number of ATN configurations are
        /// finite, there is a finite number of DFA states that can be processed.
        /// This is necessary to show that the algorithm terminates.</p>
        /// <p>Cannot test the DFA state numbers here because in
        /// <see cref="Antlr4.Runtime.Atn.ParserATNSimulator.AddDFAState(DFA, Antlr4.Runtime.Atn.ATNConfigSet, Antlr4.Runtime.Atn.PredictionContextCache)"/>
        /// we need to know if any other state
        /// exists that has this exact set of ATN configurations. The
        /// <see cref="stateNumber"/>
        /// is irrelevant.</p>
        /// </summary>
        public override bool Equals(object o)
        {
            // compare set of ATN configurations in this set with other
            if (this == o)
            {
                return true;
            }
            if (!(o is DFAState))
            {
                return false;
            }
            DFAState other = (DFAState)o;
            bool sameSet = this.configs.Equals(other.configs);
            //		System.out.println("DFAState.equals: "+configs+(sameSet?"==":"!=")+other.configs);
            return sameSet;
        }

        public override string ToString()
        {
            StringBuilder buf = new StringBuilder();
            buf.Append(stateNumber).Append(":").Append(configs);
            if (IsAcceptState)
            {
                buf.Append("=>");
                if (predicates != null)
                {
                    buf.Append(Arrays.ToString(predicates));
                }
                else
                {
                    buf.Append(Prediction);
                }
            }
            return buf.ToString();
        }
    }
}<|MERGE_RESOLUTION|>--- conflicted
+++ resolved
@@ -219,11 +219,6 @@
             }
         }
 
-<<<<<<< HEAD
-#if NET45PLUS
-        public virtual IReadOnlyDictionary<int, DFAState> EdgeMap
-#else
-=======
         public virtual DFAState GetTarget(int symbol)
         {
             return edges[symbol];
@@ -234,19 +229,10 @@
             edges = edges.Put(symbol, target);
         }
 
->>>>>>> 53a6ff65
         public virtual IDictionary<int, DFAState> EdgeMap
-#endif
-        {
-            get
-            {
-<<<<<<< HEAD
-                if (edges == null)
-                {
-                    return Sharpen.Collections.EmptyMap<int, DFAState>();
-                }
-=======
->>>>>>> 53a6ff65
+        {
+            get
+            {
                 return edges.ToMap();
             }
         }
@@ -287,15 +273,7 @@
         {
             get
             {
-<<<<<<< HEAD
-                if (contextEdges == null)
-                {
-                    return Sharpen.Collections.EmptyMap<int, DFAState>();
-                }
                 var map = contextEdges.ToMap();
-=======
-                IDictionary<int, DFAState> map = contextEdges.ToMap();
->>>>>>> 53a6ff65
                 if (map.ContainsKey(-1))
                 {
                     if (map.Count == 1)
