--- conflicted
+++ resolved
@@ -37,11 +37,7 @@
 {
     /// <summary>
     /// This implementation of
-<<<<<<< HEAD
     /// <see cref="IAntlrErrorListener{Symbol}"/>
-=======
-    /// <see cref="IANTLRErrorListener{Symbol}"/>
->>>>>>> 9a23a7f3
     /// can be used to identify
     /// certain potential correctness and performance problems in grammars. "Reports"
     /// are made by calling
